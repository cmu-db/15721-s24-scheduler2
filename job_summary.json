[
  {
<<<<<<< HEAD
    "query_id": 17,
    "sql_string": "SELECT sum(l_extendedprice * (1 - l_discount)) AS revenue FROM lineitem, part WHERE (p_partkey = l_partkey AND p_brand = 'Brand#12' AND p_container IN ('SM CASE', 'SM BOX', 'SM PACK', 'SM PKG') AND l_quantity >= 1 AND l_quantity <= 1 + 10 AND p_size BETWEEN 1 AND 5 AND l_shipmode IN ('AIR', 'AIR REG') AND l_shipinstruct = 'DELIVER IN PERSON') OR (p_partkey = l_partkey AND p_brand = 'Brand#23' AND p_container IN ('MED BAG', 'MED BOX', 'MED PKG', 'MED PACK') AND l_quantity >= 10 AND l_quantity <= 10 + 10 AND p_size BETWEEN 1 AND 10 AND l_shipmode IN ('AIR', 'AIR REG') AND l_shipinstruct = 'DELIVER IN PERSON') OR (p_partkey = l_partkey AND p_brand = 'Brand#34' AND p_container IN ('LG CASE', 'LG BOX', 'LG PACK', 'LG PKG') AND l_quantity >= 20 AND l_quantity <= 20 + 10 AND p_size BETWEEN 1 AND 15 AND l_shipmode IN ('AIR', 'AIR REG') AND l_shipinstruct = 'DELIVER IN PERSON')",
    "submitted_at": "2024-04-29T20:30:30.550085Z",
    "finished_at": "2024-04-29T20:30:39.167756Z"
  },
  {
    "query_id": 1,
    "sql_string": "SELECT s_acctbal, s_name, n_name, p_partkey, p_mfgr, s_address, s_phone, s_comment FROM part, supplier, partsupp, nation, region WHERE p_partkey = ps_partkey AND s_suppkey = ps_suppkey AND p_size = 15 AND p_type LIKE '%BRASS' AND s_nationkey = n_nationkey AND n_regionkey = r_regionkey AND r_name = 'EUROPE' AND ps_supplycost = (SELECT min(ps_supplycost) FROM partsupp, supplier, nation, region WHERE p_partkey = ps_partkey AND s_suppkey = ps_suppkey AND s_nationkey = n_nationkey AND n_regionkey = r_regionkey AND r_name = 'EUROPE') ORDER BY s_acctbal DESC, n_name, s_name, p_partkey LIMIT 100",
    "submitted_at": "2024-04-29T20:30:19.376604Z",
    "finished_at": "2024-04-29T20:30:21.914564Z"
  },
  {
    "query_id": 14,
    "sql_string": "SELECT p_brand, p_type, p_size, count(DISTINCT ps_suppkey) AS supplier_cnt FROM partsupp, part WHERE p_partkey = ps_partkey AND p_brand <> 'Brand#45' AND p_type NOT LIKE 'MEDIUM POLISHED%' AND p_size IN (49, 14, 23, 45, 19, 3, 36, 9) AND ps_suppkey NOT IN (SELECT s_suppkey FROM supplier WHERE s_comment LIKE '%Customer%Complaints%') GROUP BY p_brand, p_type, p_size ORDER BY supplier_cnt DESC, p_brand, p_type, p_size",
    "submitted_at": "2024-04-29T20:30:28.570524Z",
    "finished_at": "2024-04-29T20:30:35.878477Z"
  },
  {
    "query_id": 3,
    "sql_string": "SELECT o_orderpriority, count(*) AS order_count FROM orders WHERE o_orderdate >= CAST('1993-07-01' AS DATE) AND o_orderdate < CAST('1993-10-01' AS DATE) AND EXISTS (SELECT * FROM lineitem WHERE l_orderkey = o_orderkey AND l_commitdate < l_receiptdate) GROUP BY o_orderpriority ORDER BY o_orderpriority",
    "submitted_at": "2024-04-29T20:30:20.195482Z",
    "finished_at": "2024-04-29T20:30:22.400474Z"
  },
  {
    "query_id": 7,
    "sql_string": "SELECT nation, o_year, sum(amount) AS sum_profit FROM (SELECT n_name AS nation, EXTRACT(YEAR FROM o_orderdate) AS o_year, l_extendedprice * (1 - l_discount) - ps_supplycost * l_quantity AS amount FROM part, supplier, lineitem, partsupp, orders, nation WHERE s_suppkey = l_suppkey AND ps_suppkey = l_suppkey AND ps_partkey = l_partkey AND p_partkey = l_partkey AND o_orderkey = l_orderkey AND s_nationkey = n_nationkey AND p_name LIKE '%green%') AS profit GROUP BY nation, o_year ORDER BY nation, o_year DESC",
    "submitted_at": "2024-04-29T20:30:25.086689Z",
    "finished_at": "2024-04-29T20:30:30.011233Z"
  },
  {
    "query_id": 11,
    "sql_string": "SELECT c_count, count(*) AS custdist FROM (SELECT c_custkey, count(o_orderkey) FROM customer LEFT JOIN orders ON c_custkey = o_custkey AND o_comment NOT LIKE '%special%requests%' GROUP BY c_custkey) AS c_orders (c_custkey, c_count) GROUP BY c_count ORDER BY custdist DESC, c_count DESC",
    "submitted_at": "2024-04-29T20:30:28.014255Z",
    "finished_at": "2024-04-29T20:30:33.212211Z"
  },
  {
    "query_id": 13,
    "sql_string": "SELECT s_suppkey, s_name, s_address, s_phone, total_revenue FROM supplier, (SELECT l_suppkey AS supplier_no, sum(l_extendedprice * (1 - l_discount)) AS total_revenue FROM lineitem WHERE l_shipdate >= CAST('1996-01-01' AS DATE) AND l_shipdate < CAST('1996-04-01' AS DATE) GROUP BY supplier_no) AS revenue0 WHERE s_suppkey = supplier_no AND total_revenue = (SELECT max(total_revenue) FROM (SELECT l_suppkey AS supplier_no, sum(l_extendedprice * (1 - l_discount)) AS total_revenue FROM lineitem WHERE l_shipdate >= CAST('1996-01-01' AS DATE) AND l_shipdate < CAST('1996-04-01' AS DATE) GROUP BY supplier_no) AS revenue1) ORDER BY s_suppkey",
    "submitted_at": "2024-04-29T20:30:28.407354Z",
    "finished_at": "2024-04-29T20:30:34.558133Z"
  },
  {
    "query_id": 2,
    "sql_string": "SELECT l_orderkey, sum(l_extendedprice * (1 - l_discount)) AS revenue, o_orderdate, o_shippriority FROM customer, orders, lineitem WHERE c_mktsegment = 'BUILDING' AND c_custkey = o_custkey AND l_orderkey = o_orderkey AND o_orderdate < CAST('1995-03-15' AS DATE) AND l_shipdate > CAST('1995-03-15' AS DATE) GROUP BY l_orderkey, o_orderdate, o_shippriority ORDER BY revenue DESC, o_orderdate LIMIT 10",
    "submitted_at": "2024-04-29T20:30:19.827913Z",
    "finished_at": "2024-04-29T20:30:22.396732Z"
  },
  {
    "query_id": 8,
    "sql_string": "SELECT c_custkey, c_name, sum(l_extendedprice * (1 - l_discount)) AS revenue, c_acctbal, n_name, c_address, c_phone, c_comment FROM customer, orders, lineitem, nation WHERE c_custkey = o_custkey AND l_orderkey = o_orderkey AND o_orderdate >= CAST('1993-10-01' AS DATE) AND o_orderdate < CAST('1994-01-01' AS DATE) AND l_returnflag = 'R' AND c_nationkey = n_nationkey GROUP BY c_custkey, c_name, c_acctbal, c_phone, n_name, c_address, c_comment ORDER BY revenue DESC LIMIT 20",
    "submitted_at": "2024-04-29T20:30:25.228218Z",
    "finished_at": "2024-04-29T20:30:30.094265Z"
  },
  {
    "query_id": 16,
    "sql_string": "SELECT c_name, c_custkey, o_orderkey, o_orderdate, o_totalprice, sum(l_quantity) FROM customer, orders, lineitem WHERE o_orderkey IN (SELECT l_orderkey FROM lineitem GROUP BY l_orderkey HAVING sum(l_quantity) > 300) AND c_custkey = o_custkey AND o_orderkey = l_orderkey GROUP BY c_name, c_custkey, o_orderkey, o_orderdate, o_totalprice ORDER BY o_totalprice DESC, o_orderdate LIMIT 100",
    "submitted_at": "2024-04-29T20:30:29.738397Z",
    "finished_at": "2024-04-29T20:30:38.677420Z"
  },
  {
    "query_id": 12,
    "sql_string": "SELECT 100.00 * sum(CASE WHEN p_type LIKE 'PROMO%' THEN l_extendedprice * (1 - l_discount) ELSE 0 END) / sum(l_extendedprice * (1 - l_discount)) AS promo_revenue FROM lineitem, part WHERE l_partkey = p_partkey AND l_shipdate >= DATE '1995-09-01' AND l_shipdate < CAST('1995-10-01' AS DATE)",
    "submitted_at": "2024-04-29T20:30:28.058065Z",
    "finished_at": "2024-04-29T20:30:33.219274Z"
=======
    "query_id": 12,
    "sql_string": "SELECT 100.00 * sum(CASE WHEN p_type LIKE 'PROMO%' THEN l_extendedprice * (1 - l_discount) ELSE 0 END) / sum(l_extendedprice * (1 - l_discount)) AS promo_revenue FROM lineitem, part WHERE l_partkey = p_partkey AND l_shipdate >= DATE '1995-09-01' AND l_shipdate < CAST('1995-10-01' AS DATE)",
    "submitted_at": "2024-04-30T03:55:45.289261949Z",
    "finished_at": "2024-04-30T03:55:50.290548393Z"
  },
  {
    "query_id": 0,
    "sql_string": "SELECT l_returnflag, l_linestatus, sum(l_quantity) AS sum_qty, sum(l_extendedprice) AS sum_base_price, sum(l_extendedprice * (1 - l_discount)) AS sum_disc_price, sum(l_extendedprice * (1 - l_discount) * (1 + l_tax)) AS sum_charge, avg(l_quantity) AS avg_qty, avg(l_extendedprice) AS avg_price, avg(l_discount) AS avg_disc, count(*) AS count_order FROM lineitem WHERE l_shipdate <= DATE '1998-09-02' GROUP BY l_returnflag, l_linestatus ORDER BY l_returnflag, l_linestatus",
    "submitted_at": "2024-04-30T03:55:45.267855404Z",
    "finished_at": "2024-04-30T03:55:46.420441337Z"
  },
  {
    "query_id": 16,
    "sql_string": "SELECT c_name, c_custkey, o_orderkey, o_orderdate, o_totalprice, sum(l_quantity) FROM customer, orders, lineitem WHERE o_orderkey IN (SELECT l_orderkey FROM lineitem GROUP BY l_orderkey HAVING sum(l_quantity) > 300) AND c_custkey = o_custkey AND o_orderkey = l_orderkey GROUP BY c_name, c_custkey, o_orderkey, o_orderdate, o_totalprice ORDER BY o_totalprice DESC, o_orderdate LIMIT 100",
    "submitted_at": "2024-04-30T03:55:45.306846839Z",
    "finished_at": "2024-04-30T03:55:52.166635464Z"
  },
  {
    "query_id": 1,
    "sql_string": "SELECT s_acctbal, s_name, n_name, p_partkey, p_mfgr, s_address, s_phone, s_comment FROM part, supplier, partsupp, nation, region WHERE p_partkey = ps_partkey AND s_suppkey = ps_suppkey AND p_size = 15 AND p_type LIKE '%BRASS' AND s_nationkey = n_nationkey AND n_regionkey = r_regionkey AND r_name = 'EUROPE' AND ps_supplycost = (SELECT min(ps_supplycost) FROM partsupp, supplier, nation, region WHERE p_partkey = ps_partkey AND s_suppkey = ps_suppkey AND s_nationkey = n_nationkey AND n_regionkey = r_regionkey AND r_name = 'EUROPE') ORDER BY s_acctbal DESC, n_name, s_name, p_partkey LIMIT 100",
    "submitted_at": "2024-04-30T03:55:45.270799964Z",
    "finished_at": "2024-04-30T03:55:46.894614646Z"
  },
  {
    "query_id": 17,
    "sql_string": "SELECT sum(l_extendedprice * (1 - l_discount)) AS revenue FROM lineitem, part WHERE (p_partkey = l_partkey AND p_brand = 'Brand#12' AND p_container IN ('SM CASE', 'SM BOX', 'SM PACK', 'SM PKG') AND l_quantity >= 1 AND l_quantity <= 1 + 10 AND p_size BETWEEN 1 AND 5 AND l_shipmode IN ('AIR', 'AIR REG') AND l_shipinstruct = 'DELIVER IN PERSON') OR (p_partkey = l_partkey AND p_brand = 'Brand#23' AND p_container IN ('MED BAG', 'MED BOX', 'MED PKG', 'MED PACK') AND l_quantity >= 10 AND l_quantity <= 10 + 10 AND p_size BETWEEN 1 AND 10 AND l_shipmode IN ('AIR', 'AIR REG') AND l_shipinstruct = 'DELIVER IN PERSON') OR (p_partkey = l_partkey AND p_brand = 'Brand#34' AND p_container IN ('LG CASE', 'LG BOX', 'LG PACK', 'LG PKG') AND l_quantity >= 20 AND l_quantity <= 20 + 10 AND p_size BETWEEN 1 AND 15 AND l_shipmode IN ('AIR', 'AIR REG') AND l_shipinstruct = 'DELIVER IN PERSON')",
    "submitted_at": "2024-04-30T03:55:45.309346819Z",
    "finished_at": "2024-04-30T03:55:51.740341732Z"
  },
  {
    "query_id": 18,
    "sql_string": "SELECT s_name, s_address FROM supplier, nation WHERE s_suppkey IN (SELECT ps_suppkey FROM partsupp WHERE ps_partkey IN (SELECT p_partkey FROM part WHERE p_name LIKE 'forest%') AND ps_availqty > (SELECT 0.5 * sum(l_quantity) FROM lineitem WHERE l_partkey = ps_partkey AND l_suppkey = ps_suppkey AND l_shipdate >= CAST('1994-01-01' AS DATE) AND l_shipdate < CAST('1995-01-01' AS DATE))) AND s_nationkey = n_nationkey AND n_name = 'CANADA' ORDER BY s_name",
    "submitted_at": "2024-04-30T03:55:45.311651323Z",
    "finished_at": "2024-04-30T03:55:52.787669019Z"
  },
  {
    "query_id": 10,
    "sql_string": "SELECT l_shipmode, sum(CASE WHEN o_orderpriority = '1-URGENT' OR o_orderpriority = '2-HIGH' THEN 1 ELSE 0 END) AS high_line_count, sum(CASE WHEN o_orderpriority <> '1-URGENT' AND o_orderpriority <> '2-HIGH' THEN 1 ELSE 0 END) AS low_line_count FROM orders, lineitem WHERE o_orderkey = l_orderkey AND l_shipmode IN ('MAIL', 'SHIP') AND l_commitdate < l_receiptdate AND l_shipdate < l_commitdate AND l_receiptdate >= CAST('1994-01-01' AS DATE) AND l_receiptdate < CAST('1995-01-01' AS DATE) GROUP BY l_shipmode ORDER BY l_shipmode",
    "submitted_at": "2024-04-30T03:55:45.286805491Z",
    "finished_at": "2024-04-30T03:55:49.805457465Z"
  },
  {
    "query_id": 14,
    "sql_string": "SELECT p_brand, p_type, p_size, count(DISTINCT ps_suppkey) AS supplier_cnt FROM partsupp, part WHERE p_partkey = ps_partkey AND p_brand <> 'Brand#45' AND p_type NOT LIKE 'MEDIUM POLISHED%' AND p_size IN (49, 14, 23, 45, 19, 3, 36, 9) AND ps_suppkey NOT IN (SELECT s_suppkey FROM supplier WHERE s_comment LIKE '%Customer%Complaints%') GROUP BY p_brand, p_type, p_size ORDER BY supplier_cnt DESC, p_brand, p_type, p_size",
    "submitted_at": "2024-04-30T03:55:45.301868662Z",
    "finished_at": "2024-04-30T03:55:51.163650798Z"
>>>>>>> b7748795
  },
  {
    "query_id": 6,
    "sql_string": "SELECT supp_nation, cust_nation, l_year, sum(volume) AS revenue FROM (SELECT n1.n_name AS supp_nation, n2.n_name AS cust_nation, EXTRACT(YEAR FROM l_shipdate) AS l_year, l_extendedprice * (1 - l_discount) AS volume FROM supplier, lineitem, orders, customer, nation AS n1, nation AS n2 WHERE s_suppkey = l_suppkey AND o_orderkey = l_orderkey AND c_custkey = o_custkey AND s_nationkey = n1.n_nationkey AND c_nationkey = n2.n_nationkey AND ((n1.n_name = 'FRANCE' AND n2.n_name = 'GERMANY') OR (n1.n_name = 'GERMANY' AND n2.n_name = 'FRANCE')) AND l_shipdate BETWEEN CAST('1995-01-01' AS DATE) AND CAST('1996-12-31' AS DATE)) AS shipping GROUP BY supp_nation, cust_nation, l_year ORDER BY supp_nation, cust_nation, l_year",
<<<<<<< HEAD
    "submitted_at": "2024-04-29T20:30:23.109972Z",
    "finished_at": "2024-04-29T20:30:27.982534Z"
  },
  {
    "query_id": 0,
    "sql_string": "SELECT l_returnflag, l_linestatus, sum(l_quantity) AS sum_qty, sum(l_extendedprice) AS sum_base_price, sum(l_extendedprice * (1 - l_discount)) AS sum_disc_price, sum(l_extendedprice * (1 - l_discount) * (1 + l_tax)) AS sum_charge, avg(l_quantity) AS avg_qty, avg(l_extendedprice) AS avg_price, avg(l_discount) AS avg_disc, count(*) AS count_order FROM lineitem WHERE l_shipdate <= DATE '1998-09-02' GROUP BY l_returnflag, l_linestatus ORDER BY l_returnflag, l_linestatus",
    "submitted_at": "2024-04-29T20:30:18.433868Z",
    "finished_at": "2024-04-29T20:30:19.838741Z"
  },
  {
    "query_id": 5,
    "sql_string": "SELECT sum(l_extendedprice * l_discount) AS revenue FROM lineitem WHERE l_shipdate >= CAST('1994-01-01' AS DATE) AND l_shipdate < CAST('1995-01-01' AS DATE) AND l_discount BETWEEN 0.05 AND 0.07 AND l_quantity < 24",
    "submitted_at": "2024-04-29T20:30:22.385566Z",
    "finished_at": "2024-04-29T20:30:24.410496Z"
  },
  {
    "query_id": 18,
    "sql_string": "SELECT s_name, s_address FROM supplier, nation WHERE s_suppkey IN (SELECT ps_suppkey FROM partsupp WHERE ps_partkey IN (SELECT p_partkey FROM part WHERE p_name LIKE 'forest%') AND ps_availqty > (SELECT 0.5 * sum(l_quantity) FROM lineitem WHERE l_partkey = ps_partkey AND l_suppkey = ps_suppkey AND l_shipdate >= CAST('1994-01-01' AS DATE) AND l_shipdate < CAST('1995-01-01' AS DATE))) AND s_nationkey = n_nationkey AND n_name = 'CANADA' ORDER BY s_name",
    "submitted_at": "2024-04-29T20:30:31.517721Z",
    "finished_at": "2024-04-29T20:30:40.694173Z"
  },
  {
    "query_id": 15,
    "sql_string": "SELECT sum(l_extendedprice) / 7.0 AS avg_yearly FROM lineitem, part WHERE p_partkey = l_partkey AND p_brand = 'Brand#23' AND p_container = 'MED BOX' AND l_quantity < (SELECT 0.2 * avg(l_quantity) FROM lineitem WHERE l_partkey = p_partkey)",
    "submitted_at": "2024-04-29T20:30:28.667345Z",
    "finished_at": "2024-04-29T20:30:38.690330Z"
  },
  {
    "query_id": 20,
    "sql_string": "SELECT cntrycode, count(*) AS numcust, sum(c_acctbal) AS totacctbal FROM (SELECT SUBSTRING(c_phone FROM 1 FOR 2) AS cntrycode, c_acctbal FROM customer WHERE SUBSTRING(c_phone FROM 1 FOR 2) IN ('13', '31', '23', '29', '30', '18', '17') AND c_acctbal > (SELECT avg(c_acctbal) FROM customer WHERE c_acctbal > 0.00 AND SUBSTRING(c_phone FROM 1 FOR 2) IN ('13', '31', '23', '29', '30', '18', '17')) AND NOT EXISTS (SELECT * FROM orders WHERE o_custkey = c_custkey)) AS custsale GROUP BY cntrycode ORDER BY cntrycode",
    "submitted_at": "2024-04-29T20:30:34.152652Z",
    "finished_at": "2024-04-29T20:30:42.063375Z"
  },
  {
    "query_id": 4,
    "sql_string": "SELECT n_name, sum(l_extendedprice * (1 - l_discount)) AS revenue FROM customer, orders, lineitem, supplier, nation, region WHERE c_custkey = o_custkey AND l_orderkey = o_orderkey AND l_suppkey = s_suppkey AND c_nationkey = s_nationkey AND s_nationkey = n_nationkey AND n_regionkey = r_regionkey AND r_name = 'ASIA' AND o_orderdate >= CAST('1994-01-01' AS DATE) AND o_orderdate < CAST('1995-01-01' AS DATE) GROUP BY n_name ORDER BY revenue DESC",
    "submitted_at": "2024-04-29T20:30:20.755391Z",
    "finished_at": "2024-04-29T20:30:27.177593Z"
  },
  {
    "query_id": 9,
    "sql_string": "SELECT ps_partkey, sum(ps_supplycost * ps_availqty) AS value FROM partsupp, supplier, nation WHERE ps_suppkey = s_suppkey AND s_nationkey = n_nationkey AND n_name = 'GERMANY' GROUP BY ps_partkey HAVING sum(ps_supplycost * ps_availqty) > (SELECT sum(ps_supplycost * ps_availqty) * 0.0001000000 FROM partsupp, supplier, nation WHERE ps_suppkey = s_suppkey AND s_nationkey = n_nationkey AND n_name = 'GERMANY') ORDER BY value DESC",
    "submitted_at": "2024-04-29T20:30:25.441786Z",
    "finished_at": "2024-04-29T20:30:31.536537Z"
  },
  {
    "query_id": 10,
    "sql_string": "SELECT l_shipmode, sum(CASE WHEN o_orderpriority = '1-URGENT' OR o_orderpriority = '2-HIGH' THEN 1 ELSE 0 END) AS high_line_count, sum(CASE WHEN o_orderpriority <> '1-URGENT' AND o_orderpriority <> '2-HIGH' THEN 1 ELSE 0 END) AS low_line_count FROM orders, lineitem WHERE o_orderkey = l_orderkey AND l_shipmode IN ('MAIL', 'SHIP') AND l_commitdate < l_receiptdate AND l_shipdate < l_commitdate AND l_receiptdate >= CAST('1994-01-01' AS DATE) AND l_receiptdate < CAST('1995-01-01' AS DATE) GROUP BY l_shipmode ORDER BY l_shipmode",
    "submitted_at": "2024-04-29T20:30:25.955503Z",
    "finished_at": "2024-04-29T20:30:30.569580Z"
=======
    "submitted_at": "2024-04-30T03:55:45.280361211Z",
    "finished_at": "2024-04-30T03:55:48.833010896Z"
  },
  {
    "query_id": 4,
    "sql_string": "SELECT n_name, sum(l_extendedprice * (1 - l_discount)) AS revenue FROM customer, orders, lineitem, supplier, nation, region WHERE c_custkey = o_custkey AND l_orderkey = o_orderkey AND l_suppkey = s_suppkey AND c_nationkey = s_nationkey AND s_nationkey = n_nationkey AND n_regionkey = r_regionkey AND r_name = 'ASIA' AND o_orderdate >= CAST('1994-01-01' AS DATE) AND o_orderdate < CAST('1995-01-01' AS DATE) GROUP BY n_name ORDER BY revenue DESC",
    "submitted_at": "2024-04-30T03:55:45.277254790Z",
    "finished_at": "2024-04-30T03:55:48.114819765Z"
  },
  {
    "query_id": 13,
    "sql_string": "SELECT s_suppkey, s_name, s_address, s_phone, total_revenue FROM supplier, (SELECT l_suppkey AS supplier_no, sum(l_extendedprice * (1 - l_discount)) AS total_revenue FROM lineitem WHERE l_shipdate >= CAST('1996-01-01' AS DATE) AND l_shipdate < CAST('1996-04-01' AS DATE) GROUP BY supplier_no) AS revenue0 WHERE s_suppkey = supplier_no AND total_revenue = (SELECT max(total_revenue) FROM (SELECT l_suppkey AS supplier_no, sum(l_extendedprice * (1 - l_discount)) AS total_revenue FROM lineitem WHERE l_shipdate >= CAST('1996-01-01' AS DATE) AND l_shipdate < CAST('1996-04-01' AS DATE) GROUP BY supplier_no) AS revenue1) ORDER BY s_suppkey",
    "submitted_at": "2024-04-30T03:55:45.291365898Z",
    "finished_at": "2024-04-30T03:55:50.637809661Z"
  },
  {
    "query_id": 20,
    "sql_string": "SELECT cntrycode, count(*) AS numcust, sum(c_acctbal) AS totacctbal FROM (SELECT SUBSTRING(c_phone FROM 1 FOR 2) AS cntrycode, c_acctbal FROM customer WHERE SUBSTRING(c_phone FROM 1 FOR 2) IN ('13', '31', '23', '29', '30', '18', '17') AND c_acctbal > (SELECT avg(c_acctbal) FROM customer WHERE c_acctbal > 0.00 AND SUBSTRING(c_phone FROM 1 FOR 2) IN ('13', '31', '23', '29', '30', '18', '17')) AND NOT EXISTS (SELECT * FROM orders WHERE o_custkey = c_custkey)) AS custsale GROUP BY cntrycode ORDER BY cntrycode",
    "submitted_at": "2024-04-30T03:55:45.316130967Z",
    "finished_at": "2024-04-30T03:55:53.098520307Z"
  },
  {
    "query_id": 2,
    "sql_string": "SELECT l_orderkey, sum(l_extendedprice * (1 - l_discount)) AS revenue, o_orderdate, o_shippriority FROM customer, orders, lineitem WHERE c_mktsegment = 'BUILDING' AND c_custkey = o_custkey AND l_orderkey = o_orderkey AND o_orderdate < CAST('1995-03-15' AS DATE) AND l_shipdate > CAST('1995-03-15' AS DATE) GROUP BY l_orderkey, o_orderdate, o_shippriority ORDER BY revenue DESC, o_orderdate LIMIT 10",
    "submitted_at": "2024-04-30T03:55:45.272992196Z",
    "finished_at": "2024-04-30T03:55:47.161375324Z"
  },
  {
    "query_id": 3,
    "sql_string": "SELECT o_orderpriority, count(*) AS order_count FROM orders WHERE o_orderdate >= CAST('1993-07-01' AS DATE) AND o_orderdate < CAST('1993-10-01' AS DATE) AND EXISTS (SELECT * FROM lineitem WHERE l_orderkey = o_orderkey AND l_commitdate < l_receiptdate) GROUP BY o_orderpriority ORDER BY o_orderpriority",
    "submitted_at": "2024-04-30T03:55:45.274789965Z",
    "finished_at": "2024-04-30T03:55:47.312681371Z"
  },
  {
    "query_id": 8,
    "sql_string": "SELECT c_custkey, c_name, sum(l_extendedprice * (1 - l_discount)) AS revenue, c_acctbal, n_name, c_address, c_phone, c_comment FROM customer, orders, lineitem, nation WHERE c_custkey = o_custkey AND l_orderkey = o_orderkey AND o_orderdate >= CAST('1993-10-01' AS DATE) AND o_orderdate < CAST('1994-01-01' AS DATE) AND l_returnflag = 'R' AND c_nationkey = n_nationkey GROUP BY c_custkey, c_name, c_acctbal, c_phone, n_name, c_address, c_comment ORDER BY revenue DESC LIMIT 20",
    "submitted_at": "2024-04-30T03:55:45.283793870Z",
    "finished_at": "2024-04-30T03:55:49.386605350Z"
  },
  {
    "query_id": 5,
    "sql_string": "SELECT sum(l_extendedprice * l_discount) AS revenue FROM lineitem WHERE l_shipdate >= CAST('1994-01-01' AS DATE) AND l_shipdate < CAST('1995-01-01' AS DATE) AND l_discount BETWEEN 0.05 AND 0.07 AND l_quantity < 24",
    "submitted_at": "2024-04-30T03:55:45.278358027Z",
    "finished_at": "2024-04-30T03:55:48.119449971Z"
  },
  {
    "query_id": 11,
    "sql_string": "SELECT c_count, count(*) AS custdist FROM (SELECT c_custkey, count(o_orderkey) FROM customer LEFT JOIN orders ON c_custkey = o_custkey AND o_comment NOT LIKE '%special%requests%' GROUP BY c_custkey) AS c_orders (c_custkey, c_count) GROUP BY c_count ORDER BY custdist DESC, c_count DESC",
    "submitted_at": "2024-04-30T03:55:45.287957653Z",
    "finished_at": "2024-04-30T03:55:50.074677293Z"
  },
  {
    "query_id": 15,
    "sql_string": "SELECT sum(l_extendedprice) / 7.0 AS avg_yearly FROM lineitem, part WHERE p_partkey = l_partkey AND p_brand = 'Brand#23' AND p_container = 'MED BOX' AND l_quantity < (SELECT 0.2 * avg(l_quantity) FROM lineitem WHERE l_partkey = p_partkey)",
    "submitted_at": "2024-04-30T03:55:45.304299159Z",
    "finished_at": "2024-04-30T03:55:51.261812202Z"
>>>>>>> b7748795
  },
  {
    "query_id": 19,
    "sql_string": "SELECT s_name, count(*) AS numwait FROM supplier, lineitem AS l1, orders, nation WHERE s_suppkey = l1.l_suppkey AND o_orderkey = l1.l_orderkey AND o_orderstatus = 'F' AND l1.l_receiptdate > l1.l_commitdate AND EXISTS (SELECT * FROM lineitem AS l2 WHERE l2.l_orderkey = l1.l_orderkey AND l2.l_suppkey <> l1.l_suppkey) AND NOT EXISTS (SELECT * FROM lineitem AS l3 WHERE l3.l_orderkey = l1.l_orderkey AND l3.l_suppkey <> l1.l_suppkey AND l3.l_receiptdate > l3.l_commitdate) AND s_nationkey = n_nationkey AND n_name = 'SAUDI ARABIA' GROUP BY s_name ORDER BY numwait DESC, s_name LIMIT 100",
<<<<<<< HEAD
    "submitted_at": "2024-04-29T20:30:33.182978Z",
    "finished_at": "2024-04-29T20:30:42.676138Z"
=======
    "submitted_at": "2024-04-30T03:55:45.313906696Z",
    "finished_at": "2024-04-30T03:55:53.497804391Z"
  },
  {
    "query_id": 7,
    "sql_string": "SELECT nation, o_year, sum(amount) AS sum_profit FROM (SELECT n_name AS nation, EXTRACT(YEAR FROM o_orderdate) AS o_year, l_extendedprice * (1 - l_discount) - ps_supplycost * l_quantity AS amount FROM part, supplier, lineitem, partsupp, orders, nation WHERE s_suppkey = l_suppkey AND ps_suppkey = l_suppkey AND ps_partkey = l_partkey AND p_partkey = l_partkey AND o_orderkey = l_orderkey AND s_nationkey = n_nationkey AND p_name LIKE '%green%') AS profit GROUP BY nation, o_year ORDER BY nation, o_year DESC",
    "submitted_at": "2024-04-30T03:55:45.282152270Z",
    "finished_at": "2024-04-30T03:55:48.902039166Z"
  },
  {
    "query_id": 9,
    "sql_string": "SELECT ps_partkey, sum(ps_supplycost * ps_availqty) AS value FROM partsupp, supplier, nation WHERE ps_suppkey = s_suppkey AND s_nationkey = n_nationkey AND n_name = 'GERMANY' GROUP BY ps_partkey HAVING sum(ps_supplycost * ps_availqty) > (SELECT sum(ps_supplycost * ps_availqty) * 0.0001000000 FROM partsupp, supplier, nation WHERE ps_suppkey = s_suppkey AND s_nationkey = n_nationkey AND n_name = 'GERMANY') ORDER BY value DESC",
    "submitted_at": "2024-04-30T03:55:45.285529699Z",
    "finished_at": "2024-04-30T03:55:49.542979531Z"
>>>>>>> b7748795
  }
]<|MERGE_RESOLUTION|>--- conflicted
+++ resolved
@@ -1,253 +1,128 @@
 [
   {
-<<<<<<< HEAD
-    "query_id": 17,
-    "sql_string": "SELECT sum(l_extendedprice * (1 - l_discount)) AS revenue FROM lineitem, part WHERE (p_partkey = l_partkey AND p_brand = 'Brand#12' AND p_container IN ('SM CASE', 'SM BOX', 'SM PACK', 'SM PKG') AND l_quantity >= 1 AND l_quantity <= 1 + 10 AND p_size BETWEEN 1 AND 5 AND l_shipmode IN ('AIR', 'AIR REG') AND l_shipinstruct = 'DELIVER IN PERSON') OR (p_partkey = l_partkey AND p_brand = 'Brand#23' AND p_container IN ('MED BAG', 'MED BOX', 'MED PKG', 'MED PACK') AND l_quantity >= 10 AND l_quantity <= 10 + 10 AND p_size BETWEEN 1 AND 10 AND l_shipmode IN ('AIR', 'AIR REG') AND l_shipinstruct = 'DELIVER IN PERSON') OR (p_partkey = l_partkey AND p_brand = 'Brand#34' AND p_container IN ('LG CASE', 'LG BOX', 'LG PACK', 'LG PKG') AND l_quantity >= 20 AND l_quantity <= 20 + 10 AND p_size BETWEEN 1 AND 15 AND l_shipmode IN ('AIR', 'AIR REG') AND l_shipinstruct = 'DELIVER IN PERSON')",
-    "submitted_at": "2024-04-29T20:30:30.550085Z",
-    "finished_at": "2024-04-29T20:30:39.167756Z"
+    "query_id": 14,
+    "sql_string": "SELECT p_brand, p_type, p_size, count(DISTINCT ps_suppkey) AS supplier_cnt FROM partsupp, part WHERE p_partkey = ps_partkey AND p_brand <> 'Brand#45' AND p_type NOT LIKE 'MEDIUM POLISHED%' AND p_size IN (49, 14, 23, 45, 19, 3, 36, 9) AND ps_suppkey NOT IN (SELECT s_suppkey FROM supplier WHERE s_comment LIKE '%Customer%Complaints%') GROUP BY p_brand, p_type, p_size ORDER BY supplier_cnt DESC, p_brand, p_type, p_size",
+    "submitted_at": "2024-04-30T04:05:43.327749115Z",
+    "finished_at": "2024-04-30T04:05:46.433674824Z"
+  },
+  {
+    "query_id": 15,
+    "sql_string": "SELECT sum(l_extendedprice) / 7.0 AS avg_yearly FROM lineitem, part WHERE p_partkey = l_partkey AND p_brand = 'Brand#23' AND p_container = 'MED BOX' AND l_quantity < (SELECT 0.2 * avg(l_quantity) FROM lineitem WHERE l_partkey = p_partkey)",
+    "submitted_at": "2024-04-30T04:05:43.932871790Z",
+    "finished_at": "2024-04-30T04:05:47.098213569Z"
+  },
+  {
+    "query_id": 19,
+    "sql_string": "SELECT s_name, count(*) AS numwait FROM supplier, lineitem AS l1, orders, nation WHERE s_suppkey = l1.l_suppkey AND o_orderkey = l1.l_orderkey AND o_orderstatus = 'F' AND l1.l_receiptdate > l1.l_commitdate AND EXISTS (SELECT * FROM lineitem AS l2 WHERE l2.l_orderkey = l1.l_orderkey AND l2.l_suppkey <> l1.l_suppkey) AND NOT EXISTS (SELECT * FROM lineitem AS l3 WHERE l3.l_orderkey = l1.l_orderkey AND l3.l_suppkey <> l1.l_suppkey AND l3.l_receiptdate > l3.l_commitdate) AND s_nationkey = n_nationkey AND n_name = 'SAUDI ARABIA' GROUP BY s_name ORDER BY numwait DESC, s_name LIMIT 100",
+    "submitted_at": "2024-04-30T04:05:44.220512496Z",
+    "finished_at": "2024-04-30T04:05:48.790645351Z"
+  },
+  {
+    "query_id": 10,
+    "sql_string": "SELECT l_shipmode, sum(CASE WHEN o_orderpriority = '1-URGENT' OR o_orderpriority = '2-HIGH' THEN 1 ELSE 0 END) AS high_line_count, sum(CASE WHEN o_orderpriority <> '1-URGENT' AND o_orderpriority <> '2-HIGH' THEN 1 ELSE 0 END) AS low_line_count FROM orders, lineitem WHERE o_orderkey = l_orderkey AND l_shipmode IN ('MAIL', 'SHIP') AND l_commitdate < l_receiptdate AND l_shipdate < l_commitdate AND l_receiptdate >= CAST('1994-01-01' AS DATE) AND l_receiptdate < CAST('1995-01-01' AS DATE) GROUP BY l_shipmode ORDER BY l_shipmode",
+    "submitted_at": "2024-04-30T04:05:42.104141410Z",
+    "finished_at": "2024-04-30T04:05:45.623015653Z"
+  },
+  {
+    "query_id": 9,
+    "sql_string": "SELECT ps_partkey, sum(ps_supplycost * ps_availqty) AS value FROM partsupp, supplier, nation WHERE ps_suppkey = s_suppkey AND s_nationkey = n_nationkey AND n_name = 'GERMANY' GROUP BY ps_partkey HAVING sum(ps_supplycost * ps_availqty) > (SELECT sum(ps_supplycost * ps_availqty) * 0.0001000000 FROM partsupp, supplier, nation WHERE ps_suppkey = s_suppkey AND s_nationkey = n_nationkey AND n_name = 'GERMANY') ORDER BY value DESC",
+    "submitted_at": "2024-04-30T04:05:42.081845873Z",
+    "finished_at": "2024-04-30T04:05:44.718956131Z"
   },
   {
     "query_id": 1,
     "sql_string": "SELECT s_acctbal, s_name, n_name, p_partkey, p_mfgr, s_address, s_phone, s_comment FROM part, supplier, partsupp, nation, region WHERE p_partkey = ps_partkey AND s_suppkey = ps_suppkey AND p_size = 15 AND p_type LIKE '%BRASS' AND s_nationkey = n_nationkey AND n_regionkey = r_regionkey AND r_name = 'EUROPE' AND ps_supplycost = (SELECT min(ps_supplycost) FROM partsupp, supplier, nation, region WHERE p_partkey = ps_partkey AND s_suppkey = ps_suppkey AND s_nationkey = n_nationkey AND n_regionkey = r_regionkey AND r_name = 'EUROPE') ORDER BY s_acctbal DESC, n_name, s_name, p_partkey LIMIT 100",
-    "submitted_at": "2024-04-29T20:30:19.376604Z",
-    "finished_at": "2024-04-29T20:30:21.914564Z"
-  },
-  {
-    "query_id": 14,
-    "sql_string": "SELECT p_brand, p_type, p_size, count(DISTINCT ps_suppkey) AS supplier_cnt FROM partsupp, part WHERE p_partkey = ps_partkey AND p_brand <> 'Brand#45' AND p_type NOT LIKE 'MEDIUM POLISHED%' AND p_size IN (49, 14, 23, 45, 19, 3, 36, 9) AND ps_suppkey NOT IN (SELECT s_suppkey FROM supplier WHERE s_comment LIKE '%Customer%Complaints%') GROUP BY p_brand, p_type, p_size ORDER BY supplier_cnt DESC, p_brand, p_type, p_size",
-    "submitted_at": "2024-04-29T20:30:28.570524Z",
-    "finished_at": "2024-04-29T20:30:35.878477Z"
+    "submitted_at": "2024-04-30T04:05:40.981686817Z",
+    "finished_at": "2024-04-30T04:05:41.946146829Z"
   },
   {
     "query_id": 3,
     "sql_string": "SELECT o_orderpriority, count(*) AS order_count FROM orders WHERE o_orderdate >= CAST('1993-07-01' AS DATE) AND o_orderdate < CAST('1993-10-01' AS DATE) AND EXISTS (SELECT * FROM lineitem WHERE l_orderkey = o_orderkey AND l_commitdate < l_receiptdate) GROUP BY o_orderpriority ORDER BY o_orderpriority",
-    "submitted_at": "2024-04-29T20:30:20.195482Z",
-    "finished_at": "2024-04-29T20:30:22.400474Z"
+    "submitted_at": "2024-04-30T04:05:41.317435783Z",
+    "finished_at": "2024-04-30T04:05:42.667981533Z"
   },
   {
     "query_id": 7,
     "sql_string": "SELECT nation, o_year, sum(amount) AS sum_profit FROM (SELECT n_name AS nation, EXTRACT(YEAR FROM o_orderdate) AS o_year, l_extendedprice * (1 - l_discount) - ps_supplycost * l_quantity AS amount FROM part, supplier, lineitem, partsupp, orders, nation WHERE s_suppkey = l_suppkey AND ps_suppkey = l_suppkey AND ps_partkey = l_partkey AND p_partkey = l_partkey AND o_orderkey = l_orderkey AND s_nationkey = n_nationkey AND p_name LIKE '%green%') AS profit GROUP BY nation, o_year ORDER BY nation, o_year DESC",
-    "submitted_at": "2024-04-29T20:30:25.086689Z",
-    "finished_at": "2024-04-29T20:30:30.011233Z"
+    "submitted_at": "2024-04-30T04:05:41.762302635Z",
+    "finished_at": "2024-04-30T04:05:44.212536335Z"
   },
   {
     "query_id": 11,
     "sql_string": "SELECT c_count, count(*) AS custdist FROM (SELECT c_custkey, count(o_orderkey) FROM customer LEFT JOIN orders ON c_custkey = o_custkey AND o_comment NOT LIKE '%special%requests%' GROUP BY c_custkey) AS c_orders (c_custkey, c_count) GROUP BY c_count ORDER BY custdist DESC, c_count DESC",
-    "submitted_at": "2024-04-29T20:30:28.014255Z",
-    "finished_at": "2024-04-29T20:30:33.212211Z"
+    "submitted_at": "2024-04-30T04:05:43.021226822Z",
+    "finished_at": "2024-04-30T04:05:45.061011269Z"
+  },
+  {
+    "query_id": 12,
+    "sql_string": "SELECT 100.00 * sum(CASE WHEN p_type LIKE 'PROMO%' THEN l_extendedprice * (1 - l_discount) ELSE 0 END) / sum(l_extendedprice * (1 - l_discount)) AS promo_revenue FROM lineitem, part WHERE l_partkey = p_partkey AND l_shipdate >= DATE '1995-09-01' AND l_shipdate < CAST('1995-10-01' AS DATE)",
+    "submitted_at": "2024-04-30T04:05:43.307024962Z",
+    "finished_at": "2024-04-30T04:05:45.623855020Z"
+  },
+  {
+    "query_id": 17,
+    "sql_string": "SELECT sum(l_extendedprice * (1 - l_discount)) AS revenue FROM lineitem, part WHERE (p_partkey = l_partkey AND p_brand = 'Brand#12' AND p_container IN ('SM CASE', 'SM BOX', 'SM PACK', 'SM PKG') AND l_quantity >= 1 AND l_quantity <= 1 + 10 AND p_size BETWEEN 1 AND 5 AND l_shipmode IN ('AIR', 'AIR REG') AND l_shipinstruct = 'DELIVER IN PERSON') OR (p_partkey = l_partkey AND p_brand = 'Brand#23' AND p_container IN ('MED BAG', 'MED BOX', 'MED PKG', 'MED PACK') AND l_quantity >= 10 AND l_quantity <= 10 + 10 AND p_size BETWEEN 1 AND 10 AND l_shipmode IN ('AIR', 'AIR REG') AND l_shipinstruct = 'DELIVER IN PERSON') OR (p_partkey = l_partkey AND p_brand = 'Brand#34' AND p_container IN ('LG CASE', 'LG BOX', 'LG PACK', 'LG PKG') AND l_quantity >= 20 AND l_quantity <= 20 + 10 AND p_size BETWEEN 1 AND 15 AND l_shipmode IN ('AIR', 'AIR REG') AND l_shipinstruct = 'DELIVER IN PERSON')",
+    "submitted_at": "2024-04-30T04:05:44.108637087Z",
+    "finished_at": "2024-04-30T04:05:47.494234684Z"
+  },
+  {
+    "query_id": 0,
+    "sql_string": "SELECT l_returnflag, l_linestatus, sum(l_quantity) AS sum_qty, sum(l_extendedprice) AS sum_base_price, sum(l_extendedprice * (1 - l_discount)) AS sum_disc_price, sum(l_extendedprice * (1 - l_discount) * (1 + l_tax)) AS sum_charge, avg(l_quantity) AS avg_qty, avg(l_extendedprice) AS avg_price, avg(l_discount) AS avg_disc, count(*) AS count_order FROM lineitem WHERE l_shipdate <= DATE '1998-09-02' GROUP BY l_returnflag, l_linestatus ORDER BY l_returnflag, l_linestatus",
+    "submitted_at": "2024-04-30T04:05:40.979168014Z",
+    "finished_at": "2024-04-30T04:05:41.595269137Z"
+  },
+  {
+    "query_id": 2,
+    "sql_string": "SELECT l_orderkey, sum(l_extendedprice * (1 - l_discount)) AS revenue, o_orderdate, o_shippriority FROM customer, orders, lineitem WHERE c_mktsegment = 'BUILDING' AND c_custkey = o_custkey AND l_orderkey = o_orderkey AND o_orderdate < CAST('1995-03-15' AS DATE) AND l_shipdate > CAST('1995-03-15' AS DATE) GROUP BY l_orderkey, o_orderdate, o_shippriority ORDER BY revenue DESC, o_orderdate LIMIT 10",
+    "submitted_at": "2024-04-30T04:05:41.308898996Z",
+    "finished_at": "2024-04-30T04:05:42.108867874Z"
+  },
+  {
+    "query_id": 20,
+    "sql_string": "SELECT cntrycode, count(*) AS numcust, sum(c_acctbal) AS totacctbal FROM (SELECT SUBSTRING(c_phone FROM 1 FOR 2) AS cntrycode, c_acctbal FROM customer WHERE SUBSTRING(c_phone FROM 1 FOR 2) IN ('13', '31', '23', '29', '30', '18', '17') AND c_acctbal > (SELECT avg(c_acctbal) FROM customer WHERE c_acctbal > 0.00 AND SUBSTRING(c_phone FROM 1 FOR 2) IN ('13', '31', '23', '29', '30', '18', '17')) AND NOT EXISTS (SELECT * FROM orders WHERE o_custkey = c_custkey)) AS custsale GROUP BY cntrycode ORDER BY cntrycode",
+    "submitted_at": "2024-04-30T04:05:44.555439590Z",
+    "finished_at": "2024-04-30T04:05:48.457333133Z"
+  },
+  {
+    "query_id": 16,
+    "sql_string": "SELECT c_name, c_custkey, o_orderkey, o_orderdate, o_totalprice, sum(l_quantity) FROM customer, orders, lineitem WHERE o_orderkey IN (SELECT l_orderkey FROM lineitem GROUP BY l_orderkey HAVING sum(l_quantity) > 300) AND c_custkey = o_custkey AND o_orderkey = l_orderkey GROUP BY c_name, c_custkey, o_orderkey, o_orderdate, o_totalprice ORDER BY o_totalprice DESC, o_orderdate LIMIT 100",
+    "submitted_at": "2024-04-30T04:05:44.100806286Z",
+    "finished_at": "2024-04-30T04:05:47.123960198Z"
+  },
+  {
+    "query_id": 8,
+    "sql_string": "SELECT c_custkey, c_name, sum(l_extendedprice * (1 - l_discount)) AS revenue, c_acctbal, n_name, c_address, c_phone, c_comment FROM customer, orders, lineitem, nation WHERE c_custkey = o_custkey AND l_orderkey = o_orderkey AND o_orderdate >= CAST('1993-10-01' AS DATE) AND o_orderdate < CAST('1994-01-01' AS DATE) AND l_returnflag = 'R' AND c_nationkey = n_nationkey GROUP BY c_custkey, c_name, c_acctbal, c_phone, n_name, c_address, c_comment ORDER BY revenue DESC LIMIT 20",
+    "submitted_at": "2024-04-30T04:05:42.074955781Z",
+    "finished_at": "2024-04-30T04:05:44.235817506Z"
+  },
+  {
+    "query_id": 18,
+    "sql_string": "SELECT s_name, s_address FROM supplier, nation WHERE s_suppkey IN (SELECT ps_suppkey FROM partsupp WHERE ps_partkey IN (SELECT p_partkey FROM part WHERE p_name LIKE 'forest%') AND ps_availqty > (SELECT 0.5 * sum(l_quantity) FROM lineitem WHERE l_partkey = ps_partkey AND l_suppkey = ps_suppkey AND l_shipdate >= CAST('1994-01-01' AS DATE) AND l_shipdate < CAST('1995-01-01' AS DATE))) AND s_nationkey = n_nationkey AND n_name = 'CANADA' ORDER BY s_name",
+    "submitted_at": "2024-04-30T04:05:44.119482316Z",
+    "finished_at": "2024-04-30T04:05:48.115880195Z"
+  },
+  {
+    "query_id": 6,
+    "sql_string": "SELECT supp_nation, cust_nation, l_year, sum(volume) AS revenue FROM (SELECT n1.n_name AS supp_nation, n2.n_name AS cust_nation, EXTRACT(YEAR FROM l_shipdate) AS l_year, l_extendedprice * (1 - l_discount) AS volume FROM supplier, lineitem, orders, customer, nation AS n1, nation AS n2 WHERE s_suppkey = l_suppkey AND o_orderkey = l_orderkey AND c_custkey = o_custkey AND s_nationkey = n1.n_nationkey AND c_nationkey = n2.n_nationkey AND ((n1.n_name = 'FRANCE' AND n2.n_name = 'GERMANY') OR (n1.n_name = 'GERMANY' AND n2.n_name = 'FRANCE')) AND l_shipdate BETWEEN CAST('1995-01-01' AS DATE) AND CAST('1996-12-31' AS DATE)) AS shipping GROUP BY supp_nation, cust_nation, l_year ORDER BY supp_nation, cust_nation, l_year",
+    "submitted_at": "2024-04-30T04:05:41.611399636Z",
+    "finished_at": "2024-04-30T04:05:43.914633750Z"
+  },
+  {
+    "query_id": 4,
+    "sql_string": "SELECT n_name, sum(l_extendedprice * (1 - l_discount)) AS revenue FROM customer, orders, lineitem, supplier, nation, region WHERE c_custkey = o_custkey AND l_orderkey = o_orderkey AND l_suppkey = s_suppkey AND c_nationkey = s_nationkey AND s_nationkey = n_nationkey AND n_regionkey = r_regionkey AND r_name = 'ASIA' AND o_orderdate >= CAST('1994-01-01' AS DATE) AND o_orderdate < CAST('1995-01-01' AS DATE) GROUP BY n_name ORDER BY revenue DESC",
+    "submitted_at": "2024-04-30T04:05:41.590701679Z",
+    "finished_at": "2024-04-30T04:05:43.157868796Z"
   },
   {
     "query_id": 13,
     "sql_string": "SELECT s_suppkey, s_name, s_address, s_phone, total_revenue FROM supplier, (SELECT l_suppkey AS supplier_no, sum(l_extendedprice * (1 - l_discount)) AS total_revenue FROM lineitem WHERE l_shipdate >= CAST('1996-01-01' AS DATE) AND l_shipdate < CAST('1996-04-01' AS DATE) GROUP BY supplier_no) AS revenue0 WHERE s_suppkey = supplier_no AND total_revenue = (SELECT max(total_revenue) FROM (SELECT l_suppkey AS supplier_no, sum(l_extendedprice * (1 - l_discount)) AS total_revenue FROM lineitem WHERE l_shipdate >= CAST('1996-01-01' AS DATE) AND l_shipdate < CAST('1996-04-01' AS DATE) GROUP BY supplier_no) AS revenue1) ORDER BY s_suppkey",
-    "submitted_at": "2024-04-29T20:30:28.407354Z",
-    "finished_at": "2024-04-29T20:30:34.558133Z"
-  },
-  {
-    "query_id": 2,
-    "sql_string": "SELECT l_orderkey, sum(l_extendedprice * (1 - l_discount)) AS revenue, o_orderdate, o_shippriority FROM customer, orders, lineitem WHERE c_mktsegment = 'BUILDING' AND c_custkey = o_custkey AND l_orderkey = o_orderkey AND o_orderdate < CAST('1995-03-15' AS DATE) AND l_shipdate > CAST('1995-03-15' AS DATE) GROUP BY l_orderkey, o_orderdate, o_shippriority ORDER BY revenue DESC, o_orderdate LIMIT 10",
-    "submitted_at": "2024-04-29T20:30:19.827913Z",
-    "finished_at": "2024-04-29T20:30:22.396732Z"
-  },
-  {
-    "query_id": 8,
-    "sql_string": "SELECT c_custkey, c_name, sum(l_extendedprice * (1 - l_discount)) AS revenue, c_acctbal, n_name, c_address, c_phone, c_comment FROM customer, orders, lineitem, nation WHERE c_custkey = o_custkey AND l_orderkey = o_orderkey AND o_orderdate >= CAST('1993-10-01' AS DATE) AND o_orderdate < CAST('1994-01-01' AS DATE) AND l_returnflag = 'R' AND c_nationkey = n_nationkey GROUP BY c_custkey, c_name, c_acctbal, c_phone, n_name, c_address, c_comment ORDER BY revenue DESC LIMIT 20",
-    "submitted_at": "2024-04-29T20:30:25.228218Z",
-    "finished_at": "2024-04-29T20:30:30.094265Z"
-  },
-  {
-    "query_id": 16,
-    "sql_string": "SELECT c_name, c_custkey, o_orderkey, o_orderdate, o_totalprice, sum(l_quantity) FROM customer, orders, lineitem WHERE o_orderkey IN (SELECT l_orderkey FROM lineitem GROUP BY l_orderkey HAVING sum(l_quantity) > 300) AND c_custkey = o_custkey AND o_orderkey = l_orderkey GROUP BY c_name, c_custkey, o_orderkey, o_orderdate, o_totalprice ORDER BY o_totalprice DESC, o_orderdate LIMIT 100",
-    "submitted_at": "2024-04-29T20:30:29.738397Z",
-    "finished_at": "2024-04-29T20:30:38.677420Z"
-  },
-  {
-    "query_id": 12,
-    "sql_string": "SELECT 100.00 * sum(CASE WHEN p_type LIKE 'PROMO%' THEN l_extendedprice * (1 - l_discount) ELSE 0 END) / sum(l_extendedprice * (1 - l_discount)) AS promo_revenue FROM lineitem, part WHERE l_partkey = p_partkey AND l_shipdate >= DATE '1995-09-01' AND l_shipdate < CAST('1995-10-01' AS DATE)",
-    "submitted_at": "2024-04-29T20:30:28.058065Z",
-    "finished_at": "2024-04-29T20:30:33.219274Z"
-=======
-    "query_id": 12,
-    "sql_string": "SELECT 100.00 * sum(CASE WHEN p_type LIKE 'PROMO%' THEN l_extendedprice * (1 - l_discount) ELSE 0 END) / sum(l_extendedprice * (1 - l_discount)) AS promo_revenue FROM lineitem, part WHERE l_partkey = p_partkey AND l_shipdate >= DATE '1995-09-01' AND l_shipdate < CAST('1995-10-01' AS DATE)",
-    "submitted_at": "2024-04-30T03:55:45.289261949Z",
-    "finished_at": "2024-04-30T03:55:50.290548393Z"
-  },
-  {
-    "query_id": 0,
-    "sql_string": "SELECT l_returnflag, l_linestatus, sum(l_quantity) AS sum_qty, sum(l_extendedprice) AS sum_base_price, sum(l_extendedprice * (1 - l_discount)) AS sum_disc_price, sum(l_extendedprice * (1 - l_discount) * (1 + l_tax)) AS sum_charge, avg(l_quantity) AS avg_qty, avg(l_extendedprice) AS avg_price, avg(l_discount) AS avg_disc, count(*) AS count_order FROM lineitem WHERE l_shipdate <= DATE '1998-09-02' GROUP BY l_returnflag, l_linestatus ORDER BY l_returnflag, l_linestatus",
-    "submitted_at": "2024-04-30T03:55:45.267855404Z",
-    "finished_at": "2024-04-30T03:55:46.420441337Z"
-  },
-  {
-    "query_id": 16,
-    "sql_string": "SELECT c_name, c_custkey, o_orderkey, o_orderdate, o_totalprice, sum(l_quantity) FROM customer, orders, lineitem WHERE o_orderkey IN (SELECT l_orderkey FROM lineitem GROUP BY l_orderkey HAVING sum(l_quantity) > 300) AND c_custkey = o_custkey AND o_orderkey = l_orderkey GROUP BY c_name, c_custkey, o_orderkey, o_orderdate, o_totalprice ORDER BY o_totalprice DESC, o_orderdate LIMIT 100",
-    "submitted_at": "2024-04-30T03:55:45.306846839Z",
-    "finished_at": "2024-04-30T03:55:52.166635464Z"
-  },
-  {
-    "query_id": 1,
-    "sql_string": "SELECT s_acctbal, s_name, n_name, p_partkey, p_mfgr, s_address, s_phone, s_comment FROM part, supplier, partsupp, nation, region WHERE p_partkey = ps_partkey AND s_suppkey = ps_suppkey AND p_size = 15 AND p_type LIKE '%BRASS' AND s_nationkey = n_nationkey AND n_regionkey = r_regionkey AND r_name = 'EUROPE' AND ps_supplycost = (SELECT min(ps_supplycost) FROM partsupp, supplier, nation, region WHERE p_partkey = ps_partkey AND s_suppkey = ps_suppkey AND s_nationkey = n_nationkey AND n_regionkey = r_regionkey AND r_name = 'EUROPE') ORDER BY s_acctbal DESC, n_name, s_name, p_partkey LIMIT 100",
-    "submitted_at": "2024-04-30T03:55:45.270799964Z",
-    "finished_at": "2024-04-30T03:55:46.894614646Z"
-  },
-  {
-    "query_id": 17,
-    "sql_string": "SELECT sum(l_extendedprice * (1 - l_discount)) AS revenue FROM lineitem, part WHERE (p_partkey = l_partkey AND p_brand = 'Brand#12' AND p_container IN ('SM CASE', 'SM BOX', 'SM PACK', 'SM PKG') AND l_quantity >= 1 AND l_quantity <= 1 + 10 AND p_size BETWEEN 1 AND 5 AND l_shipmode IN ('AIR', 'AIR REG') AND l_shipinstruct = 'DELIVER IN PERSON') OR (p_partkey = l_partkey AND p_brand = 'Brand#23' AND p_container IN ('MED BAG', 'MED BOX', 'MED PKG', 'MED PACK') AND l_quantity >= 10 AND l_quantity <= 10 + 10 AND p_size BETWEEN 1 AND 10 AND l_shipmode IN ('AIR', 'AIR REG') AND l_shipinstruct = 'DELIVER IN PERSON') OR (p_partkey = l_partkey AND p_brand = 'Brand#34' AND p_container IN ('LG CASE', 'LG BOX', 'LG PACK', 'LG PKG') AND l_quantity >= 20 AND l_quantity <= 20 + 10 AND p_size BETWEEN 1 AND 15 AND l_shipmode IN ('AIR', 'AIR REG') AND l_shipinstruct = 'DELIVER IN PERSON')",
-    "submitted_at": "2024-04-30T03:55:45.309346819Z",
-    "finished_at": "2024-04-30T03:55:51.740341732Z"
-  },
-  {
-    "query_id": 18,
-    "sql_string": "SELECT s_name, s_address FROM supplier, nation WHERE s_suppkey IN (SELECT ps_suppkey FROM partsupp WHERE ps_partkey IN (SELECT p_partkey FROM part WHERE p_name LIKE 'forest%') AND ps_availqty > (SELECT 0.5 * sum(l_quantity) FROM lineitem WHERE l_partkey = ps_partkey AND l_suppkey = ps_suppkey AND l_shipdate >= CAST('1994-01-01' AS DATE) AND l_shipdate < CAST('1995-01-01' AS DATE))) AND s_nationkey = n_nationkey AND n_name = 'CANADA' ORDER BY s_name",
-    "submitted_at": "2024-04-30T03:55:45.311651323Z",
-    "finished_at": "2024-04-30T03:55:52.787669019Z"
-  },
-  {
-    "query_id": 10,
-    "sql_string": "SELECT l_shipmode, sum(CASE WHEN o_orderpriority = '1-URGENT' OR o_orderpriority = '2-HIGH' THEN 1 ELSE 0 END) AS high_line_count, sum(CASE WHEN o_orderpriority <> '1-URGENT' AND o_orderpriority <> '2-HIGH' THEN 1 ELSE 0 END) AS low_line_count FROM orders, lineitem WHERE o_orderkey = l_orderkey AND l_shipmode IN ('MAIL', 'SHIP') AND l_commitdate < l_receiptdate AND l_shipdate < l_commitdate AND l_receiptdate >= CAST('1994-01-01' AS DATE) AND l_receiptdate < CAST('1995-01-01' AS DATE) GROUP BY l_shipmode ORDER BY l_shipmode",
-    "submitted_at": "2024-04-30T03:55:45.286805491Z",
-    "finished_at": "2024-04-30T03:55:49.805457465Z"
-  },
-  {
-    "query_id": 14,
-    "sql_string": "SELECT p_brand, p_type, p_size, count(DISTINCT ps_suppkey) AS supplier_cnt FROM partsupp, part WHERE p_partkey = ps_partkey AND p_brand <> 'Brand#45' AND p_type NOT LIKE 'MEDIUM POLISHED%' AND p_size IN (49, 14, 23, 45, 19, 3, 36, 9) AND ps_suppkey NOT IN (SELECT s_suppkey FROM supplier WHERE s_comment LIKE '%Customer%Complaints%') GROUP BY p_brand, p_type, p_size ORDER BY supplier_cnt DESC, p_brand, p_type, p_size",
-    "submitted_at": "2024-04-30T03:55:45.301868662Z",
-    "finished_at": "2024-04-30T03:55:51.163650798Z"
->>>>>>> b7748795
-  },
-  {
-    "query_id": 6,
-    "sql_string": "SELECT supp_nation, cust_nation, l_year, sum(volume) AS revenue FROM (SELECT n1.n_name AS supp_nation, n2.n_name AS cust_nation, EXTRACT(YEAR FROM l_shipdate) AS l_year, l_extendedprice * (1 - l_discount) AS volume FROM supplier, lineitem, orders, customer, nation AS n1, nation AS n2 WHERE s_suppkey = l_suppkey AND o_orderkey = l_orderkey AND c_custkey = o_custkey AND s_nationkey = n1.n_nationkey AND c_nationkey = n2.n_nationkey AND ((n1.n_name = 'FRANCE' AND n2.n_name = 'GERMANY') OR (n1.n_name = 'GERMANY' AND n2.n_name = 'FRANCE')) AND l_shipdate BETWEEN CAST('1995-01-01' AS DATE) AND CAST('1996-12-31' AS DATE)) AS shipping GROUP BY supp_nation, cust_nation, l_year ORDER BY supp_nation, cust_nation, l_year",
-<<<<<<< HEAD
-    "submitted_at": "2024-04-29T20:30:23.109972Z",
-    "finished_at": "2024-04-29T20:30:27.982534Z"
-  },
-  {
-    "query_id": 0,
-    "sql_string": "SELECT l_returnflag, l_linestatus, sum(l_quantity) AS sum_qty, sum(l_extendedprice) AS sum_base_price, sum(l_extendedprice * (1 - l_discount)) AS sum_disc_price, sum(l_extendedprice * (1 - l_discount) * (1 + l_tax)) AS sum_charge, avg(l_quantity) AS avg_qty, avg(l_extendedprice) AS avg_price, avg(l_discount) AS avg_disc, count(*) AS count_order FROM lineitem WHERE l_shipdate <= DATE '1998-09-02' GROUP BY l_returnflag, l_linestatus ORDER BY l_returnflag, l_linestatus",
-    "submitted_at": "2024-04-29T20:30:18.433868Z",
-    "finished_at": "2024-04-29T20:30:19.838741Z"
+    "submitted_at": "2024-04-30T04:05:43.315419471Z",
+    "finished_at": "2024-04-30T04:05:46.358419397Z"
   },
   {
     "query_id": 5,
     "sql_string": "SELECT sum(l_extendedprice * l_discount) AS revenue FROM lineitem WHERE l_shipdate >= CAST('1994-01-01' AS DATE) AND l_shipdate < CAST('1995-01-01' AS DATE) AND l_discount BETWEEN 0.05 AND 0.07 AND l_quantity < 24",
-    "submitted_at": "2024-04-29T20:30:22.385566Z",
-    "finished_at": "2024-04-29T20:30:24.410496Z"
-  },
-  {
-    "query_id": 18,
-    "sql_string": "SELECT s_name, s_address FROM supplier, nation WHERE s_suppkey IN (SELECT ps_suppkey FROM partsupp WHERE ps_partkey IN (SELECT p_partkey FROM part WHERE p_name LIKE 'forest%') AND ps_availqty > (SELECT 0.5 * sum(l_quantity) FROM lineitem WHERE l_partkey = ps_partkey AND l_suppkey = ps_suppkey AND l_shipdate >= CAST('1994-01-01' AS DATE) AND l_shipdate < CAST('1995-01-01' AS DATE))) AND s_nationkey = n_nationkey AND n_name = 'CANADA' ORDER BY s_name",
-    "submitted_at": "2024-04-29T20:30:31.517721Z",
-    "finished_at": "2024-04-29T20:30:40.694173Z"
-  },
-  {
-    "query_id": 15,
-    "sql_string": "SELECT sum(l_extendedprice) / 7.0 AS avg_yearly FROM lineitem, part WHERE p_partkey = l_partkey AND p_brand = 'Brand#23' AND p_container = 'MED BOX' AND l_quantity < (SELECT 0.2 * avg(l_quantity) FROM lineitem WHERE l_partkey = p_partkey)",
-    "submitted_at": "2024-04-29T20:30:28.667345Z",
-    "finished_at": "2024-04-29T20:30:38.690330Z"
-  },
-  {
-    "query_id": 20,
-    "sql_string": "SELECT cntrycode, count(*) AS numcust, sum(c_acctbal) AS totacctbal FROM (SELECT SUBSTRING(c_phone FROM 1 FOR 2) AS cntrycode, c_acctbal FROM customer WHERE SUBSTRING(c_phone FROM 1 FOR 2) IN ('13', '31', '23', '29', '30', '18', '17') AND c_acctbal > (SELECT avg(c_acctbal) FROM customer WHERE c_acctbal > 0.00 AND SUBSTRING(c_phone FROM 1 FOR 2) IN ('13', '31', '23', '29', '30', '18', '17')) AND NOT EXISTS (SELECT * FROM orders WHERE o_custkey = c_custkey)) AS custsale GROUP BY cntrycode ORDER BY cntrycode",
-    "submitted_at": "2024-04-29T20:30:34.152652Z",
-    "finished_at": "2024-04-29T20:30:42.063375Z"
-  },
-  {
-    "query_id": 4,
-    "sql_string": "SELECT n_name, sum(l_extendedprice * (1 - l_discount)) AS revenue FROM customer, orders, lineitem, supplier, nation, region WHERE c_custkey = o_custkey AND l_orderkey = o_orderkey AND l_suppkey = s_suppkey AND c_nationkey = s_nationkey AND s_nationkey = n_nationkey AND n_regionkey = r_regionkey AND r_name = 'ASIA' AND o_orderdate >= CAST('1994-01-01' AS DATE) AND o_orderdate < CAST('1995-01-01' AS DATE) GROUP BY n_name ORDER BY revenue DESC",
-    "submitted_at": "2024-04-29T20:30:20.755391Z",
-    "finished_at": "2024-04-29T20:30:27.177593Z"
-  },
-  {
-    "query_id": 9,
-    "sql_string": "SELECT ps_partkey, sum(ps_supplycost * ps_availqty) AS value FROM partsupp, supplier, nation WHERE ps_suppkey = s_suppkey AND s_nationkey = n_nationkey AND n_name = 'GERMANY' GROUP BY ps_partkey HAVING sum(ps_supplycost * ps_availqty) > (SELECT sum(ps_supplycost * ps_availqty) * 0.0001000000 FROM partsupp, supplier, nation WHERE ps_suppkey = s_suppkey AND s_nationkey = n_nationkey AND n_name = 'GERMANY') ORDER BY value DESC",
-    "submitted_at": "2024-04-29T20:30:25.441786Z",
-    "finished_at": "2024-04-29T20:30:31.536537Z"
-  },
-  {
-    "query_id": 10,
-    "sql_string": "SELECT l_shipmode, sum(CASE WHEN o_orderpriority = '1-URGENT' OR o_orderpriority = '2-HIGH' THEN 1 ELSE 0 END) AS high_line_count, sum(CASE WHEN o_orderpriority <> '1-URGENT' AND o_orderpriority <> '2-HIGH' THEN 1 ELSE 0 END) AS low_line_count FROM orders, lineitem WHERE o_orderkey = l_orderkey AND l_shipmode IN ('MAIL', 'SHIP') AND l_commitdate < l_receiptdate AND l_shipdate < l_commitdate AND l_receiptdate >= CAST('1994-01-01' AS DATE) AND l_receiptdate < CAST('1995-01-01' AS DATE) GROUP BY l_shipmode ORDER BY l_shipmode",
-    "submitted_at": "2024-04-29T20:30:25.955503Z",
-    "finished_at": "2024-04-29T20:30:30.569580Z"
-=======
-    "submitted_at": "2024-04-30T03:55:45.280361211Z",
-    "finished_at": "2024-04-30T03:55:48.833010896Z"
-  },
-  {
-    "query_id": 4,
-    "sql_string": "SELECT n_name, sum(l_extendedprice * (1 - l_discount)) AS revenue FROM customer, orders, lineitem, supplier, nation, region WHERE c_custkey = o_custkey AND l_orderkey = o_orderkey AND l_suppkey = s_suppkey AND c_nationkey = s_nationkey AND s_nationkey = n_nationkey AND n_regionkey = r_regionkey AND r_name = 'ASIA' AND o_orderdate >= CAST('1994-01-01' AS DATE) AND o_orderdate < CAST('1995-01-01' AS DATE) GROUP BY n_name ORDER BY revenue DESC",
-    "submitted_at": "2024-04-30T03:55:45.277254790Z",
-    "finished_at": "2024-04-30T03:55:48.114819765Z"
-  },
-  {
-    "query_id": 13,
-    "sql_string": "SELECT s_suppkey, s_name, s_address, s_phone, total_revenue FROM supplier, (SELECT l_suppkey AS supplier_no, sum(l_extendedprice * (1 - l_discount)) AS total_revenue FROM lineitem WHERE l_shipdate >= CAST('1996-01-01' AS DATE) AND l_shipdate < CAST('1996-04-01' AS DATE) GROUP BY supplier_no) AS revenue0 WHERE s_suppkey = supplier_no AND total_revenue = (SELECT max(total_revenue) FROM (SELECT l_suppkey AS supplier_no, sum(l_extendedprice * (1 - l_discount)) AS total_revenue FROM lineitem WHERE l_shipdate >= CAST('1996-01-01' AS DATE) AND l_shipdate < CAST('1996-04-01' AS DATE) GROUP BY supplier_no) AS revenue1) ORDER BY s_suppkey",
-    "submitted_at": "2024-04-30T03:55:45.291365898Z",
-    "finished_at": "2024-04-30T03:55:50.637809661Z"
-  },
-  {
-    "query_id": 20,
-    "sql_string": "SELECT cntrycode, count(*) AS numcust, sum(c_acctbal) AS totacctbal FROM (SELECT SUBSTRING(c_phone FROM 1 FOR 2) AS cntrycode, c_acctbal FROM customer WHERE SUBSTRING(c_phone FROM 1 FOR 2) IN ('13', '31', '23', '29', '30', '18', '17') AND c_acctbal > (SELECT avg(c_acctbal) FROM customer WHERE c_acctbal > 0.00 AND SUBSTRING(c_phone FROM 1 FOR 2) IN ('13', '31', '23', '29', '30', '18', '17')) AND NOT EXISTS (SELECT * FROM orders WHERE o_custkey = c_custkey)) AS custsale GROUP BY cntrycode ORDER BY cntrycode",
-    "submitted_at": "2024-04-30T03:55:45.316130967Z",
-    "finished_at": "2024-04-30T03:55:53.098520307Z"
-  },
-  {
-    "query_id": 2,
-    "sql_string": "SELECT l_orderkey, sum(l_extendedprice * (1 - l_discount)) AS revenue, o_orderdate, o_shippriority FROM customer, orders, lineitem WHERE c_mktsegment = 'BUILDING' AND c_custkey = o_custkey AND l_orderkey = o_orderkey AND o_orderdate < CAST('1995-03-15' AS DATE) AND l_shipdate > CAST('1995-03-15' AS DATE) GROUP BY l_orderkey, o_orderdate, o_shippriority ORDER BY revenue DESC, o_orderdate LIMIT 10",
-    "submitted_at": "2024-04-30T03:55:45.272992196Z",
-    "finished_at": "2024-04-30T03:55:47.161375324Z"
-  },
-  {
-    "query_id": 3,
-    "sql_string": "SELECT o_orderpriority, count(*) AS order_count FROM orders WHERE o_orderdate >= CAST('1993-07-01' AS DATE) AND o_orderdate < CAST('1993-10-01' AS DATE) AND EXISTS (SELECT * FROM lineitem WHERE l_orderkey = o_orderkey AND l_commitdate < l_receiptdate) GROUP BY o_orderpriority ORDER BY o_orderpriority",
-    "submitted_at": "2024-04-30T03:55:45.274789965Z",
-    "finished_at": "2024-04-30T03:55:47.312681371Z"
-  },
-  {
-    "query_id": 8,
-    "sql_string": "SELECT c_custkey, c_name, sum(l_extendedprice * (1 - l_discount)) AS revenue, c_acctbal, n_name, c_address, c_phone, c_comment FROM customer, orders, lineitem, nation WHERE c_custkey = o_custkey AND l_orderkey = o_orderkey AND o_orderdate >= CAST('1993-10-01' AS DATE) AND o_orderdate < CAST('1994-01-01' AS DATE) AND l_returnflag = 'R' AND c_nationkey = n_nationkey GROUP BY c_custkey, c_name, c_acctbal, c_phone, n_name, c_address, c_comment ORDER BY revenue DESC LIMIT 20",
-    "submitted_at": "2024-04-30T03:55:45.283793870Z",
-    "finished_at": "2024-04-30T03:55:49.386605350Z"
-  },
-  {
-    "query_id": 5,
-    "sql_string": "SELECT sum(l_extendedprice * l_discount) AS revenue FROM lineitem WHERE l_shipdate >= CAST('1994-01-01' AS DATE) AND l_shipdate < CAST('1995-01-01' AS DATE) AND l_discount BETWEEN 0.05 AND 0.07 AND l_quantity < 24",
-    "submitted_at": "2024-04-30T03:55:45.278358027Z",
-    "finished_at": "2024-04-30T03:55:48.119449971Z"
-  },
-  {
-    "query_id": 11,
-    "sql_string": "SELECT c_count, count(*) AS custdist FROM (SELECT c_custkey, count(o_orderkey) FROM customer LEFT JOIN orders ON c_custkey = o_custkey AND o_comment NOT LIKE '%special%requests%' GROUP BY c_custkey) AS c_orders (c_custkey, c_count) GROUP BY c_count ORDER BY custdist DESC, c_count DESC",
-    "submitted_at": "2024-04-30T03:55:45.287957653Z",
-    "finished_at": "2024-04-30T03:55:50.074677293Z"
-  },
-  {
-    "query_id": 15,
-    "sql_string": "SELECT sum(l_extendedprice) / 7.0 AS avg_yearly FROM lineitem, part WHERE p_partkey = l_partkey AND p_brand = 'Brand#23' AND p_container = 'MED BOX' AND l_quantity < (SELECT 0.2 * avg(l_quantity) FROM lineitem WHERE l_partkey = p_partkey)",
-    "submitted_at": "2024-04-30T03:55:45.304299159Z",
-    "finished_at": "2024-04-30T03:55:51.261812202Z"
->>>>>>> b7748795
-  },
-  {
-    "query_id": 19,
-    "sql_string": "SELECT s_name, count(*) AS numwait FROM supplier, lineitem AS l1, orders, nation WHERE s_suppkey = l1.l_suppkey AND o_orderkey = l1.l_orderkey AND o_orderstatus = 'F' AND l1.l_receiptdate > l1.l_commitdate AND EXISTS (SELECT * FROM lineitem AS l2 WHERE l2.l_orderkey = l1.l_orderkey AND l2.l_suppkey <> l1.l_suppkey) AND NOT EXISTS (SELECT * FROM lineitem AS l3 WHERE l3.l_orderkey = l1.l_orderkey AND l3.l_suppkey <> l1.l_suppkey AND l3.l_receiptdate > l3.l_commitdate) AND s_nationkey = n_nationkey AND n_name = 'SAUDI ARABIA' GROUP BY s_name ORDER BY numwait DESC, s_name LIMIT 100",
-<<<<<<< HEAD
-    "submitted_at": "2024-04-29T20:30:33.182978Z",
-    "finished_at": "2024-04-29T20:30:42.676138Z"
-=======
-    "submitted_at": "2024-04-30T03:55:45.313906696Z",
-    "finished_at": "2024-04-30T03:55:53.497804391Z"
-  },
-  {
-    "query_id": 7,
-    "sql_string": "SELECT nation, o_year, sum(amount) AS sum_profit FROM (SELECT n_name AS nation, EXTRACT(YEAR FROM o_orderdate) AS o_year, l_extendedprice * (1 - l_discount) - ps_supplycost * l_quantity AS amount FROM part, supplier, lineitem, partsupp, orders, nation WHERE s_suppkey = l_suppkey AND ps_suppkey = l_suppkey AND ps_partkey = l_partkey AND p_partkey = l_partkey AND o_orderkey = l_orderkey AND s_nationkey = n_nationkey AND p_name LIKE '%green%') AS profit GROUP BY nation, o_year ORDER BY nation, o_year DESC",
-    "submitted_at": "2024-04-30T03:55:45.282152270Z",
-    "finished_at": "2024-04-30T03:55:48.902039166Z"
-  },
-  {
-    "query_id": 9,
-    "sql_string": "SELECT ps_partkey, sum(ps_supplycost * ps_availqty) AS value FROM partsupp, supplier, nation WHERE ps_suppkey = s_suppkey AND s_nationkey = n_nationkey AND n_name = 'GERMANY' GROUP BY ps_partkey HAVING sum(ps_supplycost * ps_availqty) > (SELECT sum(ps_supplycost * ps_availqty) * 0.0001000000 FROM partsupp, supplier, nation WHERE ps_suppkey = s_suppkey AND s_nationkey = n_nationkey AND n_name = 'GERMANY') ORDER BY value DESC",
-    "submitted_at": "2024-04-30T03:55:45.285529699Z",
-    "finished_at": "2024-04-30T03:55:49.542979531Z"
->>>>>>> b7748795
+    "submitted_at": "2024-04-30T04:05:41.600561063Z",
+    "finished_at": "2024-04-30T04:05:42.970819199Z"
   }
 ]