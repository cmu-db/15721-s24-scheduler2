--- conflicted
+++ resolved
@@ -45,47 +45,27 @@
 //! - **Polling Interval**: The frequency of status checks in ongoing tasks is configurable
 //!
 
-<<<<<<< HEAD
 use scheduler2::composable_database::QueryStatus::{Done, InProgress};
-=======
-use chrono::Utc;
-use clap::{App, Arg, SubCommand};
-use datafusion::error::DataFusionError;
-use datafusion::variable::VarType::System;
-use futures::TryFutureExt;
-use prost::Message;
-use scheduler2::composable_database::QueryStatus::{Done, InProgress};
-use scheduler2::composable_database::{QueryInfo, ScheduleQueryArgs};
->>>>>>> 660437a2
 use scheduler2::frontend::JobInfo;
 use scheduler2::integration_test::IntegrationTest;
-use scheduler2::mock_executor;
-use scheduler2::mock_executor::MockExecutor;
 use scheduler2::parser::ExecutionPlanParser;
 use scheduler2::profiling;
-<<<<<<< HEAD
 // use scheduler2::SchedulerError;
 use clap::{App, Arg, SubCommand};
 use datafusion::error::DataFusionError;
 // use futures::TryFutureExt;
 // use prost::Message;
-=======
-use scheduler2::SchedulerError;
->>>>>>> 660437a2
 use std::collections::HashMap;
 use std::fs::File;
 use std::io::{self, BufWriter, Write};
 use std::path::Path;
 use std::time::{Duration, SystemTime};
-<<<<<<< HEAD
 // use chrono::Utc;
 // use tokio::io::AsyncWriteExt;
 use scheduler2::composable_database::ScheduleQueryArgs;
-=======
-use tokio::io::AsyncWriteExt;
->>>>>>> 660437a2
 use tokio::time::Instant;
 use tonic::Request;
+use scheduler2::mock_executor::MockExecutor;
 
 #[tokio::main]
 async fn main() {
@@ -419,33 +399,12 @@
 
 #[cfg(test)]
 mod tests {
-<<<<<<< HEAD
-    // use scheduler2::parser::ExecutionPlanParser;
-    // use crate::{file_mode, run_single_query, start_system, CATALOG_PATH, TPCH_FILES};
+
     use crate::TPCH_FILES;
     use crate::file_mode;
-=======
-    use crate::{file_mode, run_single_query, start_system, CATALOG_PATH, TPCH_FILES};
-    use scheduler2::parser::ExecutionPlanParser;
->>>>>>> 660437a2
 
     #[tokio::test]
     async fn test_file_mode() {
         file_mode(TPCH_FILES.to_vec(), true).await;
     }
-
-    // #[tokio::test]
-    // async fn test_interactive_frontend() {
-    //     let t = start_system().await;
-    //     let parser = ExecutionPlanParser::new(CATALOG_PATH).await;
-    //     for file in TPCH_FILES {
-    //         eprintln!("Testing sql file {}", file);
-    //         let queries = parser.read_sql_from_file(file).await.expect("bad sql file");
-    //         for query in queries {
-    //             run_single_query(&t, &query)
-    //                 .await
-    //                 .expect("fail to execute query");
-    //         }
-    //     }
-    // }
 }