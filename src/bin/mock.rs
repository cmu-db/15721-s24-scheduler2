//! # Scheduler Test Command Line Interface
//!
//! This module provides a command line interface for performing end-to-end integration testing.
//! The interface facilitates testing the system's scheduler, frontend, and
//! executor components through interactive user inputs, automated benchmarks, and execution from SQL files.
//!
//! ## Testing Modes
//!
//! - **Interactive Mode**: Allows users to manually enter SQL queries interactively. This mode is useful for
//!   ad-hoc testing and debugging, where users can input queries and immediately see results and system behavior.
//!
//! - **File Mode**: Executes a series of SQL commands from a specified file. This mode is intended for automated
//!   testing or regression tests.
//!
//! - **Benchmark Mode**: Runs a predefined set of TPC-H benchmark queries to measure the performance and efficiency
//!   of the system. This mode is crucial for performance testing and helps in understanding the scalability and
//!   throughput of the system under heavy loads.
//!
//! ## Usage
//!
//! The command line tool can be invoked with different subcommands corresponding to each testing mode:
//!
//! ```bash
//! cargo run -- interactive                # Interactive mode
//! cargo run -- file <path-to-sql-file>    # File mode with path to the SQL logic test file
//! cargo run -- benchmark                  # Benchmark mode using TPC-H queries
//! ```
//!
//! ## Architecture
//!
//! This CLI interacts with the system's components as follows:
//!
//! - **Scheduler**: Responsible for managing task execution across distributed executors.
//! - **Frontend**: Handles SQL parsing, query planning, and submission to the scheduler.
//! - **Executors**: Perform the actual execution of queries as directed by the scheduler.
//!
//! Each mode initializes these components and manages their interactions through asynchronous tasks
//!
//! ## Configuration
//!
//! - **Catalog and Config Paths**: Paths for the data catalog and system configurations are set via constants
//!   and can be adjusted according to the deployment environment. The number and IP addresses of
//!   executors can be configured in executors.toml.
//!
//! - **Polling Interval**: The frequency of status checks in ongoing tasks is configurable
//!

use clap::{App, Arg, SubCommand};
use datafusion::error::DataFusionError;
use futures::TryFutureExt;
use prost::Message;
use scheduler2::composable_database::QueryStatus::{Done, InProgress};
use scheduler2::frontend::JobInfo;
use scheduler2::integration_test::IntegrationTest;
use scheduler2::parser::ExecutionPlanParser;
use scheduler2::profiling;
use scheduler2::SchedulerError;
use std::collections::HashMap;
use std::io::{self, Write};
use std::path::Path;
<<<<<<< HEAD
use std::time::{Duration, SystemTime};
=======
use std::time::Duration;
use chrono::Utc;
>>>>>>> b7748795
use tokio::io::AsyncWriteExt;
use tonic::Request;
use scheduler2::composable_database::{QueryInfo, ScheduleQueryArgs};

#[tokio::main]
async fn main() {
    let matches = App::new("Scheduler Test CLI")
        .version("0.1")
        .about("Command line tool for DBMS end-to-end testing")
        .subcommand(SubCommand::with_name("interactive").about("Enter interactive SQL mode"))
        .subcommand(SubCommand::with_name("benchmark").about("Enter TPC-H benchmark mode"))
        .subcommand(
            SubCommand::with_name("file")
                .about("Execute SQL logic tests from a file")
                .arg(
                    Arg::with_name("FILE")
                        .help("Sets the input file to use")
                        .required(true)
                        .index(1),
                ),
        )
        .get_matches();

    match matches.subcommand() {
        Some(("interactive", _)) => {
            interactive_mode().await;
        }
        Some(("file", file_matches)) => {
            if let Some(file_path) = file_matches.value_of("FILE") {
                file_mode(vec![file_path], false).await;
            } else {
                eprintln!("File path not provided.");
            }
        }

        Some(("benchmark", _)) => {
            benchmark_mode().await;
        }
        None => {
            panic!("Usage: cargo run interactive or cargo run file <path-to-sqllogictest>");
        }

        _ => {
            panic!("Usage: cargo run interactive or cargo run file <path-to-sqllogictest>");
        }
    }
}

const CONFIG_PATH: &str = concat!(env!("CARGO_MANIFEST_DIR"), "/executors.toml");
const CATALOG_PATH: &str = concat!(env!("CARGO_MANIFEST_DIR"), "/test_data");
const LOG_PATH: &str = concat!(env!("CARGO_MANIFEST_DIR"), "/executor_logs");
const POLL_INTERVAL: Duration = Duration::from_millis(100);

// creates server, executors, and the frontend
pub async fn start_system() -> IntegrationTest {
    const STARTUP_TIME: Duration = Duration::from_millis(2000);

    let tester = IntegrationTest::new(CATALOG_PATH.to_string(), CONFIG_PATH.to_string()).await;

    tester.run_server().await;
    tokio::time::sleep(STARTUP_TIME).await;

    tester.run_frontend().await;
    tokio::time::sleep(STARTUP_TIME).await;

    tester.run_client().await;
    tokio::time::sleep(STARTUP_TIME).await;

    tester
}

// submits a sql query and blocks until the result is received
pub async fn run_single_query(
    tester: &IntegrationTest,
    query: &str,
) -> Result<(), DataFusionError> {
    let query_id = tester.frontend.lock().await.submit_job(query).await?;
    loop {
        let mut frontend_lock = tester.frontend.lock().await;
        let job_info = frontend_lock
            .check_job_status(query_id)
            .await
            .unwrap_or_else(|| {
                panic!("submitted query id {} but not found on scheduler", query_id)
            });

        if job_info.status == InProgress {
            drop(frontend_lock);
            tokio::time::sleep(POLL_INTERVAL).await;
            continue;
        }

        println!("{}", job_info);
        drop(frontend_lock);
        return Ok(());
    }
    unreachable!();
}

async fn interactive_mode() {
    println!("Entering interactive mode. Type your SQL queries or 'exit' to quit:");

    let tester = start_system().await;

    let mut input = String::new();
    loop {
        print!("sql> ");
        io::stdout().flush().unwrap(); // flush the prompt
        input.clear();
        io::stdin().read_line(&mut input).unwrap();

        let trimmed_input = input.trim();

        // exit the loop if the user types 'exit'
        if trimmed_input.eq_ignore_ascii_case("exit") {
            break;
        }

        run_single_query(&tester, trimmed_input)
            .await
            .unwrap_or_else(|err| {
                eprintln!("Error running query {}: {}", trimmed_input, err);
            });
    }
}

pub async fn file_mode(file_paths: Vec<&str>, verify_correctness: bool) -> HashMap<u64, JobInfo> {
    let tester = start_system().await;
    let parser = ExecutionPlanParser::new(CATALOG_PATH).await;

    println!("Generating reference solutions...");
    let mut reference_solutions = Vec::new();
    let mut request_pairs: Vec<(String, Request<ScheduleQueryArgs>)> = Vec::new();

    for file_path in &file_paths {
        // Generate reference solution first
        let reference_solution = tester.generate_reference_results(*file_path).await;
        reference_solutions.extend(reference_solution);
<<<<<<< HEAD
    }

    let mut query_ids = Vec::new();

    // for each file selected...
    let start = SystemTime::now();
    for file_path in file_paths {
        println!("Executing tests from file: {:?}", file_path);
=======
>>>>>>> b7748795

        // Read SQL statements from file
        let sql_statements = parser
            .read_sql_from_file(&file_path)
            .await
            .unwrap_or_else(|err| {
                panic!("Unable to parse file {}: {:?}", file_path, err);
            });

        // Prepare requests for all sql queries
        for sql in sql_statements {
           let request_pair = tester.frontend.lock().await.sql_to_job_request(&sql).await.expect("fail to create request for sql");
            request_pairs.push(request_pair);
        }
    }

    let mut query_ids = Vec::new();
    for request_pair in request_pairs {

        let sql_query = request_pair.0.clone();
        match tester.frontend.lock().await.submit_request(request_pair).await {
            Ok(query_id) => {
                println!("Submitted query id: {}, query: {}", query_id, sql_query);
                query_ids.push(query_id);
            }
            Err(e) => {
                panic!("Error in submitting query: {}: {}", sql_query, e);
            }
        }
    }

    assert_eq!(query_ids.len(), reference_solutions.len());

    // Wait until all jobs completed
    loop {
        tokio::time::sleep(POLL_INTERVAL).await;
        if tester.frontend.lock().await.get_num_running_jobs().await == 0 {
            break;
        }
    }
    let time = SystemTime::now().duration_since(start).unwrap();
    println!("Execution time: {:?}ms", time.as_millis());

    // Collect and print all job results
    let jobs_map = tester.frontend.lock().await.get_all_jobs();
    // for (job_id, job_info) in jobs_map.iter() {
    //     println!("Query ID: {}, Info: {}", job_id, job_info);
    // }

    if verify_correctness {
        for (i, query_id) in query_ids.iter().enumerate() {
            let job_info = jobs_map
                .get(&query_id)
                .expect("query not in job map")
                .clone();
            assert_eq!(job_info.status, Done);
            let query_results = job_info.result.expect("empty job info");
            let are_equal = tester
                .results_eq(&query_results, &reference_solutions[i])
                .await
                .expect("fail to compare results");
            if !are_equal {
                panic!("file_mode: comparison failed on query id {}", query_id);
            }
        }
    }

    jobs_map.clone()
}

const TPCH_FILES: &[&str] = &[
    "./test_sql/1.sql",
    "./test_sql/2.sql",
    "./test_sql/3.sql",
    "./test_sql/4.sql",
    "./test_sql/5.sql",
    "./test_sql/6.sql",
    "./test_sql/7.sql",
    // TODO: query 8 causes stack overlflow in parser.rs
    // "./test_sql/8.sql",
    "./test_sql/9.sql",
    "./test_sql/10.sql",
    "./test_sql/11.sql",
    "./test_sql/12.sql",
    "./test_sql/13.sql",
    "./test_sql/14.sql",
    "./test_sql/15.sql",
    "./test_sql/16.sql",
    "./test_sql/17.sql",
    "./test_sql/18.sql",
    "./test_sql/19.sql",
    "./test_sql/20.sql",
    "./test_sql/21.sql",
    "./test_sql/22.sql",
];

pub async fn benchmark_mode() {
    const JOB_SUMMARY_OUTPUT_PATH: &str = concat!(env!("CARGO_MANIFEST_DIR"), "/job_summary.json");

    let job_map = file_mode(TPCH_FILES.to_vec(), true).await;

    profiling::write_jobs_to_json(
        job_map.values().cloned().collect(),
        Path::new(JOB_SUMMARY_OUTPUT_PATH),
    )
    .await
    .unwrap_or_else(|err| {
        panic!("Fail to write job summary: {}", err);
    });
}

#[cfg(test)]
mod tests {
    use scheduler2::parser::ExecutionPlanParser;
    use crate::{file_mode, run_single_query, start_system, CATALOG_PATH, TPCH_FILES};

    #[tokio::test]
    async fn test_file_mode() {
        file_mode(TPCH_FILES.to_vec(), true).await;
    }

    #[tokio::test]
    async fn test_interactive_frontend() {
        let t = start_system().await;
        let parser = ExecutionPlanParser::new(CATALOG_PATH).await;
        for file in TPCH_FILES {
            eprintln!("Testing sql file {}", file);
            let queries = parser.read_sql_from_file(file).await.expect("bad sql file");
            for query in queries {
                run_single_query(&t, &query)
                    .await
                    .expect("fail to execute query");
            }
        }
    }
}<|MERGE_RESOLUTION|>--- conflicted
+++ resolved
@@ -45,25 +45,21 @@
 //! - **Polling Interval**: The frequency of status checks in ongoing tasks is configurable
 //!
 
+use scheduler2::frontend::JobInfo;
+use scheduler2::integration_test::IntegrationTest;
+use scheduler2::parser::ExecutionPlanParser;
+use scheduler2::composable_database::QueryStatus::{Done, InProgress};
+use scheduler2::profiling;
+use scheduler2::SchedulerError;
 use clap::{App, Arg, SubCommand};
 use datafusion::error::DataFusionError;
 use futures::TryFutureExt;
 use prost::Message;
-use scheduler2::composable_database::QueryStatus::{Done, InProgress};
-use scheduler2::frontend::JobInfo;
-use scheduler2::integration_test::IntegrationTest;
-use scheduler2::parser::ExecutionPlanParser;
-use scheduler2::profiling;
-use scheduler2::SchedulerError;
 use std::collections::HashMap;
 use std::io::{self, Write};
 use std::path::Path;
-<<<<<<< HEAD
 use std::time::{Duration, SystemTime};
-=======
-use std::time::Duration;
 use chrono::Utc;
->>>>>>> b7748795
 use tokio::io::AsyncWriteExt;
 use tonic::Request;
 use scheduler2::composable_database::{QueryInfo, ScheduleQueryArgs};
@@ -198,21 +194,11 @@
     let mut reference_solutions = Vec::new();
     let mut request_pairs: Vec<(String, Request<ScheduleQueryArgs>)> = Vec::new();
 
+    let start = SystemTime::now();
     for file_path in &file_paths {
         // Generate reference solution first
         let reference_solution = tester.generate_reference_results(*file_path).await;
         reference_solutions.extend(reference_solution);
-<<<<<<< HEAD
-    }
-
-    let mut query_ids = Vec::new();
-
-    // for each file selected...
-    let start = SystemTime::now();
-    for file_path in file_paths {
-        println!("Executing tests from file: {:?}", file_path);
-=======
->>>>>>> b7748795
 
         // Read SQL statements from file
         let sql_statements = parser
@@ -224,7 +210,7 @@
 
         // Prepare requests for all sql queries
         for sql in sql_statements {
-           let request_pair = tester.frontend.lock().await.sql_to_job_request(&sql).await.expect("fail to create request for sql");
+            let request_pair = tester.frontend.lock().await.sql_to_job_request(&sql).await.expect("fail to create request for sql");
             request_pairs.push(request_pair);
         }
     }
@@ -253,6 +239,7 @@
             break;
         }
     }
+
     let time = SystemTime::now().duration_since(start).unwrap();
     println!("Execution time: {:?}ms", time.as_millis());
 
@@ -318,10 +305,10 @@
         job_map.values().cloned().collect(),
         Path::new(JOB_SUMMARY_OUTPUT_PATH),
     )
-    .await
-    .unwrap_or_else(|err| {
-        panic!("Fail to write job summary: {}", err);
-    });
+        .await
+        .unwrap_or_else(|err| {
+            panic!("Fail to write job summary: {}", err);
+        });
 }
 
 #[cfg(test)]
