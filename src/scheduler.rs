--- conflicted
+++ resolved
@@ -3,10 +3,7 @@
 use std::collections::{HashMap, VecDeque};
 
 use crate::query_graph::{QueryGraph, StageStatus};
-<<<<<<< HEAD
-=======
 use substrait::proto::rel::RelType;
->>>>>>> 624496c4
 
 enum TaskStatus {
     Waiting,
