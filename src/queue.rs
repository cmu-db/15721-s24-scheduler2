use crate::composable_database::{QueryStatus, TaskId};
use crate::query_graph::{QueryGraph, QueryQueueStatus, StageStatus};
use crate::task::{
    Task,
    TaskStatus::{self, *},
};
use crate::SchedulerError;
<<<<<<< HEAD
use dashmap::DashMap;
use datafusion::physical_plan::ExecutionPlan;
use datafusion_proto::bytes::physical_plan_to_bytes;
use std::collections::{BTreeMap, BTreeSet, HashMap};
=======
use datafusion_proto::bytes::physical_plan_to_bytes;
use std::collections::{BTreeSet, HashMap};
>>>>>>> 847a5d4b
use std::hash::{Hash, Hasher};
use std::sync::atomic::{AtomicU64, Ordering};
use std::sync::Arc;
use std::time::{Duration, SystemTime};
<<<<<<< HEAD
use tokio::sync::{Mutex, Notify, RwLock};
=======
use tokio::sync::{Mutex, Notify};
>>>>>>> 847a5d4b

// Must implement here since generated TaskId does not derive Hash.
impl Hash for TaskId {
    fn hash<H: Hasher>(&self, state: &mut H) {
        // You can choose which fields to include in the hash here
        // For example, if MyMessage has fields `id` and `name`, you can hash them like this:
        self.task_id.hash(state);
        self.stage_id.hash(state);
        self.query_id.hash(state);
    }
}

impl Eq for TaskId {}

impl Copy for TaskId {}

#[derive(Debug)]
pub struct State {
    // queue: Mutex<VecDeque<QueryKey>>,
    // The queue used to order queries by executor usage.
    queue: Mutex<BTreeMap<Duration, u64>>,
    start_ts: SystemTime,

    query_id_counter: AtomicU64,
    // Structure that maps query IDs to query keys.
    table: DashMap<u64, RwLock<QueryGraph>>,
    // List of currently running tasks.
    running_tasks: DashMap<TaskId, Task>,
    // Notify primitive that signals when new tasks are ready.
    notify: Arc<Notify>,
}

impl State {
    pub fn new(notify: Arc<Notify>) -> Self {
        Self {
            queue: Mutex::new(BTreeMap::new()),
            start_ts: SystemTime::now(),
            query_id_counter: AtomicU64::new(0),
            table: DashMap::new(),
            running_tasks: DashMap::new(),
            notify,
        }
    }

    fn next_query_id(&self) -> u64 {
        self.query_id_counter.fetch_add(1, Ordering::SeqCst)
    }

    pub async fn add_query(&self, plan: Arc<dyn ExecutionPlan>) -> u64 {
        let id = self.next_query_id();
        let mut query = QueryGraph::new(id, plan);
        let time = SystemTime::now().duration_since(self.start_ts).unwrap();
        query.time = time;

        self.table.insert(id, RwLock::new(query));
        self.queue.lock().await.insert(time, id);

        self.notify.notify_waiters();
        id
    }

    pub async fn get_query_status(&self, query_id: u64) -> Option<QueryStatus> {
        let status = self.table.get(&query_id)?.read().await.status;
        if status == QueryStatus::Done {
            self.table.remove(&query_id);
        }
        Some(status)
    }

    pub async fn abort_query(&self, query_id: u64) {
        todo!()
    }

    pub async fn next_task(&self) -> Option<(TaskId, Arc<dyn ExecutionPlan>)> {
        let Some((duration, query_id)) = self.queue.lock().await.pop_first() else {
            return None;
        };
        let query = self.table.get(&query_id).unwrap();
        let mut guard = query.write().await;

        let mut task = guard.next_task();
        task.status = Running(SystemTime::now());
        let task_id = task.task_id;
        let plan = guard.get_plan(task.task_id.stage_id);

        // Update query to reflect running task. Requeue if more tasks are available.
        guard
            .update_stage_status(task.task_id.stage_id, StageStatus::Running(0))
            .unwrap();
        if let QueryQueueStatus::Available = guard.get_queue_status() {
            self.queue.lock().await.insert(duration, query_id);
            self.notify.notify_waiters();
        }

        self.running_tasks.insert(task_id, task);
        Some((task_id, plan))
    }

    pub async fn report_task(&self, task_id: TaskId, status: TaskStatus) {
        if let Some((_, task)) = self.running_tasks.remove(&task_id) {
            println!("Updating {:?} status to {:?}", task_id, status);
            let TaskStatus::Running(ts) = task.status else {
                println!("Task removed with status {:?}", task.status);
                panic!("Task removed but is not running.");
            };
            let query = self.table.get(&task_id.query_id).unwrap();
            let mut guard = query.write().await;

            match status {
                TaskStatus::Finished => guard
                    .update_stage_status(task_id.stage_id, StageStatus::Finished(0))
                    .unwrap(),
                TaskStatus::Failed => todo!(),
                TaskStatus::Aborted => todo!(),
                _ => unreachable!(),
            }

            let new_time = guard.time + SystemTime::now().duration_since(ts).unwrap();
            let mut queue = self.queue.lock().await;
            let _ = queue.remove(&guard.time);
            if let QueryQueueStatus::Available = guard.get_queue_status() {
                queue.insert(new_time, task_id.query_id);
                self.notify.notify_waiters();
            }
            guard.time = new_time;
        }
    }

    pub async fn size(&self) -> usize {
        self.queue.lock().await.len()
    }
}

#[cfg(test)]
mod tests {
    use rand::Rng;
    use std::fs;
    use tokio::sync::{Mutex, Notify};

    use crate::parser::ExecutionPlanParser;
    use crate::queue::State;
    use crate::task::TaskStatus;
    use std::{cmp::min, sync::Arc};

    // Deprecated, use test_queue_conc instead
    #[tokio::test]
    async fn test_queue() {
        let test_file = concat!(
            env!("CARGO_MANIFEST_DIR"),
            "/test_sql/test_select_multiple.sql"
        );
        let catalog_path = concat!(env!("CARGO_MANIFEST_DIR"), "/test_data/");
        let queue = Box::new(State::new(Arc::new(Notify::new())));
        let parser = ExecutionPlanParser::new(catalog_path).await;
        println!("test_scheduler: Testing file {}", test_file);
        if let Ok(physical_plans) = parser.get_execution_plan_from_file(&test_file).await {
            let mut qid = 0;
            // Add a bunch of queries
            for plan in &physical_plans {
                queue.add_query(Arc::clone(plan)).await;
                qid += 1;
            }
            let mut tasks = Vec::new();
            for _ in 0..qid {
                tasks.push(queue.next_task().await.expect("No tasks left in queue."));
            }
            for _ in 0..qid {
                queue
                    .report_task(tasks.pop().unwrap().0, TaskStatus::Finished)
                    .await;
            }
        } else {
            panic!("Plan was not parsed.");
        }
    }

    #[tokio::test]
    async fn test_queue_conc() {
        let test_sql_dir = concat!(env!("CARGO_MANIFEST_DIR"), "/test_sql/");
        let catalog_path = concat!(env!("CARGO_MANIFEST_DIR"), "/test_data/");
        let queue = Arc::new(State::new(Arc::new(Notify::new())));
        let parser = ExecutionPlanParser::new(catalog_path).await;
        println!("test_queue_conc: Testing files in {}", test_sql_dir);

        let mut physical_plans = Vec::new();
        for file in fs::read_dir(test_sql_dir).unwrap() {
            let path_buf = file.unwrap().path();
            let path = path_buf.to_str().unwrap();
            physical_plans.extend(parser.get_execution_plan_from_file(&path).await.unwrap());
        }

        println!("Got {} plans.", physical_plans.len());
        let nplans = min(physical_plans.len(), 400);
        let plans = physical_plans[..nplans].to_vec();

        // Add a bunch of queries
        let mut jobs = Vec::new();
        for plan in plans {
            let queue_clone = Arc::clone(&queue);
            // Spawn threads that each enqueue a job
            jobs.push(tokio::spawn(async move {
                let _ = queue_clone.add_query(Arc::clone(&plan)).await;
            }));
        }

        // spawn as many tasks as there are queries.
        // WARNING: may need more as pipelines are added.
        for _ in 0..nplans {
            let queue_clone = Arc::clone(&queue);
            jobs.push(tokio::spawn(async move {
                // Get a plan, looping until one is available
                loop {
                    let task_opt = queue_clone.next_task().await;
                    if let Some((task, _plan)) = task_opt {
                        queue_clone.report_task(task, TaskStatus::Finished).await;
                    }
                    let time = rand::thread_rng().gen_range(200..4000);
                    tokio::time::sleep(tokio::time::Duration::from_millis(time)).await;
                    // Return if no more queries left.
                    if queue_clone.size().await == 0 {
                        return;
                    }
                }
            }));
        }

        println!("Waiting for {} jobs.", &jobs.len());
        for job in jobs {
            let _ = job.await.unwrap();
        }
        // println!("Queued {} queries.", qid.lock().await.load(Ordering::SeqCst));
        // make sure no more tasks remain
        assert!(Arc::clone(&queue).next_task().await.is_none());
        assert!(queue.size().await == 0);
        println!("Finished {:?} tasks.", nplans);
    }

    // Test correctness of stride scheduling algorithm.
    #[tokio::test]
    async fn test_stride() {
        let test_sql_dir = concat!(env!("CARGO_MANIFEST_DIR"), "/test_sql/");
        let catalog_path = concat!(env!("CARGO_MANIFEST_DIR"), "/test_data/");
        let mut queue = Box::new(Queue::new(Arc::new(Notify::new())));
        let parser = ExecutionPlanParser::new(catalog_path).await;
        println!("test_queue_conc: Testing files in {}", test_sql_dir);

        // Generate list of all tpch plans
        let mut physical_plans = Vec::new();
        for file in fs::read_dir(test_sql_dir).unwrap() {
            let path_buf = file.unwrap().path();
            let path = path_buf.to_str().unwrap();
            physical_plans.extend(parser.get_execution_plan_from_file(&path).await.unwrap());
        }

        println!("Got {} plans.", physical_plans.len());
        let mut graphs = Vec::new();

        // Generate list of plans with at least `rounds` stages
        let rounds = 5;
        let mut qid = 0;
        for plan in physical_plans {
            let graph = QueryGraph::new(qid, Arc::clone(&plan)).await;
            if graph.stages.len() >= rounds {
                graphs.push(graph);
                qid += 1;
            }
        }
        let ngraphs = graphs.len();

        // Add a bunch of queries with staggered submission time
        let start_enqueue = SystemTime::now();
        for graph in graphs {
            queue
                .add_query(graph.query_id, Arc::new(Mutex::new(graph)))
                .await;
            sleep(Duration::from_millis(10)).await;
        }
        let enq_time = SystemTime::now().duration_since(start_enqueue).unwrap();

        // Ensure correct order of queue
        for rnd in 0..rounds {
            for i in 0..ngraphs {
                let task = queue.next_task().await.unwrap();
                // Queries should be processed in order
                assert_eq!(task.query_id, i as u64);
                // "process" for at least as long as (max_pass - min_pass)
                sleep(enq_time).await;
                // Return task; update query's pass
                queue.remove_task(task, StageStatus::Finished(0)).await;
                println!("(Round {}) Query {}/{} ok.", rnd + 1, i + 1, ngraphs);
            }
        }
    }
}<|MERGE_RESOLUTION|>--- conflicted
+++ resolved
@@ -4,25 +4,14 @@
     Task,
     TaskStatus::{self, *},
 };
-use crate::SchedulerError;
-<<<<<<< HEAD
 use dashmap::DashMap;
 use datafusion::physical_plan::ExecutionPlan;
-use datafusion_proto::bytes::physical_plan_to_bytes;
-use std::collections::{BTreeMap, BTreeSet, HashMap};
-=======
-use datafusion_proto::bytes::physical_plan_to_bytes;
-use std::collections::{BTreeSet, HashMap};
->>>>>>> 847a5d4b
+use std::collections::BTreeMap;
 use std::hash::{Hash, Hasher};
 use std::sync::atomic::{AtomicU64, Ordering};
 use std::sync::Arc;
 use std::time::{Duration, SystemTime};
-<<<<<<< HEAD
 use tokio::sync::{Mutex, Notify, RwLock};
-=======
-use tokio::sync::{Mutex, Notify};
->>>>>>> 847a5d4b
 
 // Must implement here since generated TaskId does not derive Hash.
 impl Hash for TaskId {
@@ -159,10 +148,10 @@
 #[cfg(test)]
 mod tests {
     use rand::Rng;
-    use std::fs;
-    use tokio::sync::{Mutex, Notify};
-
-    use crate::parser::ExecutionPlanParser;
+    use std::{fs, time::{Duration, SystemTime}};
+    use tokio::{sync::{Mutex, Notify}, time::sleep};
+
+    use crate::{parser::ExecutionPlanParser, query_graph::QueryGraph};
     use crate::queue::State;
     use crate::task::TaskStatus;
     use std::{cmp::min, sync::Arc};
@@ -265,7 +254,7 @@
     async fn test_stride() {
         let test_sql_dir = concat!(env!("CARGO_MANIFEST_DIR"), "/test_sql/");
         let catalog_path = concat!(env!("CARGO_MANIFEST_DIR"), "/test_data/");
-        let mut queue = Box::new(Queue::new(Arc::new(Notify::new())));
+        let queue = Box::new(State::new(Arc::new(Notify::new())));
         let parser = ExecutionPlanParser::new(catalog_path).await;
         println!("test_queue_conc: Testing files in {}", test_sql_dir);
 
@@ -278,25 +267,23 @@
         }
 
         println!("Got {} plans.", physical_plans.len());
-        let mut graphs = Vec::new();
+        let mut long_plans = Vec::new();
 
         // Generate list of plans with at least `rounds` stages
         let rounds = 5;
-        let mut qid = 0;
         for plan in physical_plans {
-            let graph = QueryGraph::new(qid, Arc::clone(&plan)).await;
+            let graph = QueryGraph::new(0, Arc::clone(&plan));
             if graph.stages.len() >= rounds {
-                graphs.push(graph);
-                qid += 1;
-            }
-        }
-        let ngraphs = graphs.len();
+                long_plans.push(plan);
+            }
+        }
+        let nplans = long_plans.len();
 
         // Add a bunch of queries with staggered submission time
         let start_enqueue = SystemTime::now();
-        for graph in graphs {
+        for plan in long_plans {
             queue
-                .add_query(graph.query_id, Arc::new(Mutex::new(graph)))
+                .add_query(Arc::clone(&plan))
                 .await;
             sleep(Duration::from_millis(10)).await;
         }
@@ -304,15 +291,15 @@
 
         // Ensure correct order of queue
         for rnd in 0..rounds {
-            for i in 0..ngraphs {
-                let task = queue.next_task().await.unwrap();
+            for i in 0..nplans {
+                let (task, _) = queue.next_task().await.unwrap();
                 // Queries should be processed in order
                 assert_eq!(task.query_id, i as u64);
                 // "process" for at least as long as (max_pass - min_pass)
                 sleep(enq_time).await;
                 // Return task; update query's pass
-                queue.remove_task(task, StageStatus::Finished(0)).await;
-                println!("(Round {}) Query {}/{} ok.", rnd + 1, i + 1, ngraphs);
+                queue.report_task(task, TaskStatus::Finished).await;
+                println!("(Round {}) Query {}/{} ok.", rnd + 1, i + 1, nplans);
             }
         }
     }
