pub mod api;
mod composable_database;
mod dispatcher;
mod mock_executor;
pub mod parser;
mod query_graph;
mod query_table;
mod scheduler;
mod task_queue;
<<<<<<< HEAD
pub mod mock_executor;
mod integration_test;
=======
mod tests;
>>>>>>> 7762102c

use config::{Config, ConfigError, File, FileFormat};
use serde::Deserialize;
use tonic::transport::Server;
use datafusion::error::DataFusionError;

use crate::api::{composable_database::scheduler_api_server::SchedulerApiServer, SchedulerService};

pub enum SchedulerError {
    Error(String),
    DfError(DataFusionError),
}

#[derive(Debug, Deserialize)]
struct Executor {
    #[serde(default)]
    id: u64,
    numa_node: u16,
    ip_addr: String,
    port: u16,
}

#[derive(Debug, Deserialize)]
struct Executors {
    executors: Vec<Executor>,
}

impl Executors {
    fn new() -> Self {
        Executors {
            executors: Vec::new(),
        }
    }

    fn from_file() -> Result<Self, ConfigError> {
        let executors: Result<Executors, _> = Config::builder()
            .add_source(File::new(EXECUTOR_CONFIG, FileFormat::Toml))
            .build()
            .unwrap()
            .try_deserialize();
        executors
    }
}

const EXECUTOR_CONFIG: &str = "executors.toml";

#[tokio::main]
async fn main() -> Result<(), Box<dyn std::error::Error>> {
    let crate_root = env!("CARGO_MANIFEST_DIR");
    println!("Path to crate's root: {}", crate_root);
    let addr = "[::1]:50051".parse()?;
    let scheduler_service = SchedulerService::default();
    Server::builder()
        .add_service(SchedulerApiServer::new(scheduler_service))
        .serve(addr)
        .await?;
    Ok(())
}<|MERGE_RESOLUTION|>--- conflicted
+++ resolved
@@ -1,18 +1,14 @@
 pub mod api;
 mod composable_database;
 mod dispatcher;
-mod mock_executor;
 pub mod parser;
 mod query_graph;
 mod query_table;
 mod scheduler;
 mod task_queue;
-<<<<<<< HEAD
 pub mod mock_executor;
 mod integration_test;
-=======
 mod tests;
->>>>>>> 7762102c
 
 use config::{Config, ConfigError, File, FileFormat};
 use serde::Deserialize;
