--- conflicted
+++ resolved
@@ -3,12 +3,7 @@
 use crate::scheduler::Task;
 use datafusion::physical_plan::ExecutionPlan;
 use tokio::sync::RwLock;
-<<<<<<< HEAD
-use std::mem;
-use std::sync::atomic::{AtomicU64, Ordering};
-=======
 use std::{mem, sync::Arc};
->>>>>>> 2bdf7b42
 
 pub enum StageStatus {
     NotStarted,
@@ -25,26 +20,15 @@
 
 pub struct QueryGraph {
     pub query_id: u64,
-<<<<<<< HEAD
-    plan: RelType, // Potentially can be thrown away at this point.
     tid_counter: AtomicU64,
     stages: Vec<QueryStage>, // Can be a vec since all stages in a query are enumerated from 0.
-=======
     plan: Arc<dyn ExecutionPlan>, // Potentially can be thrown away at this point.
-
-    stages: Vec<QueryStage>,
->>>>>>> 2bdf7b42
     frontier: Vec<Task>,
     frontier_lock: tokio::sync::RwLock<()>,
 }
 
 impl QueryGraph {
-<<<<<<< HEAD
-    pub fn new(query_id: u64, plan: RelType) -> Self {
-        // Break plan down into stages and get frontier.
-=======
     pub fn new(query_id: u64, plan: Arc<dyn ExecutionPlan>) -> Self {
->>>>>>> 2bdf7b42
         Self {
             query_id,
             plan,
